--- conflicted
+++ resolved
@@ -47,7 +47,6 @@
   }
 
   @Test
-<<<<<<< HEAD
   def testWithDefaultValue: Unit = {
     val m1 = HashMap(1 -> "a", 2 -> "b")
     val m2 = m1.withDefaultValue(0)
@@ -102,7 +101,9 @@
     val m4: Map.WithDefault[Int, String] = m3 -- List(2, 100)
     assertEquals(m4(2), "3")
     assertEquals(m4(100), "101")
-=======
+  }
+
+  @Test
   def canMergeHashMapCollision1WithCorrectMerege() {
     case class A(k: Int) { override def hashCode = 0 }
     val m1 = HashMap(A(0) -> 2, A(1) -> 2)
@@ -110,6 +111,5 @@
     val merged = m1.merged(m2) { case ((k, l), (_, r)) => k -> (l - r) }
     val expected = HashMap(A(0) -> 1, A(1) -> 1)
     assertEquals(merged, expected)
->>>>>>> 9a8328e4
   }
 }