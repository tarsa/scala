/* NSC -- new Scala compiler
 * Copyright 2005-2013 LAMP/EPFL
 * @author  Martin Odersky
 */

//todo: rewrite or disllow new T where T is a mixin (currently: <init> not a member of T)
//todo: use inherited type info also for vars and values
//todo: disallow C#D in superclass
//todo: treat :::= correctly

package scala
package tools.nsc
package typechecker

import scala.annotation.tailrec
import scala.collection.{ mutable, immutable }
import mutable.{ LinkedHashMap, ListBuffer }
import scala.util.matching.Regex
import symtab.Flags._
import scala.reflect.internal.util.Statistics
import scala.language.implicitConversions

/** This trait provides methods to find various kinds of implicits.
 *
 *  @author  Martin Odersky
 *  @version 1.0
 */
trait Implicits {
  self: Analyzer =>

  import global._
  import definitions._
  import ImplicitsStats._
  import typeDebug.{ ptBlock, ptLine }
  import global.typer.{ printTyping, deindentTyping, indentTyping, printInference }

  def inferImplicit(tree: Tree, pt: Type, reportAmbiguous: Boolean, isView: Boolean, context: Context): SearchResult =
    inferImplicit(tree, pt, reportAmbiguous, isView, context, saveAmbiguousDivergent = true, tree.pos)

  def inferImplicit(tree: Tree, pt: Type, reportAmbiguous: Boolean, isView: Boolean, context: Context, saveAmbiguousDivergent: Boolean): SearchResult =
    inferImplicit(tree, pt, reportAmbiguous, isView, context, saveAmbiguousDivergent, tree.pos)

  /** Search for an implicit value. See the comment on `result` at the end of class `ImplicitSearch`
   *  for more info how the search is conducted.
   *  @param tree                    The tree for which the implicit needs to be inserted.
   *                                 (the inference might instantiate some of the undetermined
   *                                 type parameters of that tree.
   *  @param pt                      The expected type of the implicit.
   *  @param reportAmbiguous         Should ambiguous implicit errors be reported?
   *                                 False iff we search for a view to find out
   *                                 whether one type is coercible to another.
   *  @param isView                  We are looking for a view
   *  @param context                 The current context
   *  @param saveAmbiguousDivergent  False if any divergent/ambiguous errors should be ignored after
   *                                 implicits search,
   *                                 true if they should be reported (used in further typechecking).
   *  @param pos                     Position that is should be used for tracing and error reporting
   *                                 (useful when we infer synthetic stuff and pass EmptyTree in the `tree` argument)
   *                                 If it's set NoPosition, then position-based services will use `tree.pos`
   *  @return                        A search result
   */
  def inferImplicit(tree: Tree, pt: Type, reportAmbiguous: Boolean, isView: Boolean, context: Context, saveAmbiguousDivergent: Boolean, pos: Position): SearchResult = {
    printInference("[infer %s] %s with pt=%s in %s".format(
      if (isView) "view" else "implicit",
      tree, pt, context.owner.enclClass)
    )
    printTyping(
      ptBlock("infer implicit" + (if (isView) " view" else ""),
        "tree"        -> tree,
        "pt"          -> pt,
        "undetparams" -> context.outer.undetparams
      )
    )
    indentTyping()

    val rawTypeStart    = if (Statistics.canEnable) Statistics.startCounter(rawTypeImpl) else null
    val findMemberStart = if (Statistics.canEnable) Statistics.startCounter(findMemberImpl) else null
    val subtypeStart    = if (Statistics.canEnable) Statistics.startCounter(subtypeImpl) else null
    val start           = if (Statistics.canEnable) Statistics.startTimer(implicitNanos) else null
    if (printInfers && !tree.isEmpty && !context.undetparams.isEmpty)
      printTyping("typing implicit: %s %s".format(tree, context.undetparamsString))
    val implicitSearchContext = context.makeImplicit(reportAmbiguous)
    val result = new ImplicitSearch(tree, pt, isView, implicitSearchContext, pos).bestImplicit
<<<<<<< HEAD
    if ((result.isFailure || !settings.Xdivergence211.value) && saveAmbiguousDivergent && implicitSearchContext.hasErrors) {
      context.updateBuffer(implicitSearchContext.errBuffer.filter(err => err.kind == ErrorKinds.Ambiguous || err.kind == ErrorKinds.Divergent))
      debugwarn("update buffer: " + implicitSearchContext.errBuffer)
=======
    if (result.isFailure && saveAmbiguousDivergent && implicitSearchContext.hasErrors) {
      context.updateBuffer(implicitSearchContext.reportBuffer.errors.collect {
        case dte: DivergentImplicitTypeError => dte
        case ate: AmbiguousImplicitTypeError => ate
      })
      debuglog("update buffer: " + implicitSearchContext.reportBuffer.errors)
>>>>>>> be405eed
    }
    printInference("[infer implicit] inferred " + result)
    context.undetparams = context.undetparams filterNot result.subst.from.contains

    if (Statistics.canEnable) Statistics.stopTimer(implicitNanos, start)
    if (Statistics.canEnable) Statistics.stopCounter(rawTypeImpl, rawTypeStart)
    if (Statistics.canEnable) Statistics.stopCounter(findMemberImpl, findMemberStart)
    if (Statistics.canEnable) Statistics.stopCounter(subtypeImpl, subtypeStart)
    deindentTyping()
    printTyping("Implicit search yielded: "+ result)
    result
  }

  /** A friendly wrapper over inferImplicit to be used in macro contexts and toolboxes.
   */
  def inferImplicit(tree: Tree, pt: Type, isView: Boolean, context: Context, silent: Boolean, withMacrosDisabled: Boolean, pos: Position, onError: (Position, String) => Unit): Tree = {
    val wrapper1 = if (!withMacrosDisabled) (context.withMacrosEnabled[SearchResult] _) else (context.withMacrosDisabled[SearchResult] _)
    def wrapper(inference: => SearchResult) = wrapper1(inference)
<<<<<<< HEAD
    def fail(reason: Option[String]) = {
      if (!silent) {
        if (context.hasErrors) onError(context.errBuffer.head.errPos, context.errBuffer.head.errMsg)
        else onError(pos, reason getOrElse "implicit search has failed. to find out the reason, turn on -Xlog-implicits")
      }
      EmptyTree
    }
    try {
      wrapper(inferImplicit(tree, pt, reportAmbiguous = true, isView = isView, context = context, saveAmbiguousDivergent = !silent, pos = pos)) match {
        case failure if failure.tree.isEmpty => fail(None)
        case success => success.tree
      }
    } catch {
      case ex: DivergentImplicit =>
        if (settings.Xdivergence211.value)
          debugwarn("this shouldn't happen. DivergentImplicit exception has been thrown with -Xdivergence211 turned on: "+ex)
        fail(Some("divergent implicit expansion"))
    }
=======
    val result = wrapper(inferImplicit(tree, pt, reportAmbiguous = true, isView = isView, context = context, saveAmbiguousDivergent = !silent, pos = pos))
    if (result.isFailure && !silent) {
      val err = context.firstError
      val errPos = err.map(_.errPos).getOrElse(pos)
      val errMsg = err.map(_.errMsg).getOrElse("implicit search has failed. to find out the reason, turn on -Xlog-implicits")
      onError(errPos, errMsg)
    }
    result.tree
>>>>>>> be405eed
  }

  /** Find all views from type `tp` (in which `tpars` are free)
   *
   * Note that the trees in the search results in the returned list share the same type variables.
   * Ignore their constr field! The list of type constraints returned along with each tree specifies the constraints that
   * must be met by the corresponding type parameter in `tpars` (for the returned implicit view to be valid).
   *
   * @arg tp      from-type for the implicit conversion
   * @arg context search implicits here
   * @arg tpars   symbols that should be considered free type variables
   *              (implicit search should not try to solve them, just track their constraints)
   */
  def allViewsFrom(tp: Type, context: Context, tpars: List[Symbol]): List[(SearchResult, List[TypeConstraint])] = {
    // my untouchable typevars are better than yours (they can't be constrained by them)
    val tvars = tpars map (TypeVar untouchable _)
    val tpSubsted = tp.subst(tpars, tvars)

    val search = new ImplicitSearch(EmptyTree, functionType(List(tpSubsted), AnyClass.tpe), true, context.makeImplicit(reportAmbiguousErrors = false))

    search.allImplicitsPoly(tvars)
  }

  private final val sizeLimit = 50000
  private type Infos = List[ImplicitInfo]
  private type Infoss = List[List[ImplicitInfo]]
  private type InfoMap = LinkedHashMap[Symbol, List[ImplicitInfo]] // A map from class symbols to their associated implicits
  private val implicitsCache = new LinkedHashMap[Type, Infoss]
  private val infoMapCache = new LinkedHashMap[Symbol, InfoMap]
  private val improvesCache = perRunCaches.newMap[(ImplicitInfo, ImplicitInfo), Boolean]()

  def resetImplicits() {
    implicitsCache.clear()
    infoMapCache.clear()
    improvesCache.clear()
  }

  /* Map a polytype to one in which all type parameters and argument-dependent types are replaced by wildcards.
   * Consider `implicit def b(implicit x: A): x.T = error("")`. We need to approximate debruijn index types
   * when checking whether `b` is a valid implicit, as we haven't even searched a value for the implicit arg `x`,
   * so we have to approximate (otherwise it is excluded a priori).
   */
  private def depoly(tp: Type): Type = tp match {
    case PolyType(tparams, restpe) => deriveTypeWithWildcards(tparams)(ApproximateDependentMap(restpe))
    case _                         => ApproximateDependentMap(tp)
  }

  /** The result of an implicit search
   *  @param  tree    The tree representing the implicit
   *  @param  subst   A substituter that represents the undetermined type parameters
   *                  that were instantiated by the winning implicit.
   */
  class SearchResult(val tree: Tree, val subst: TreeTypeSubstituter) {
    override def toString = "SearchResult(%s, %s)".format(tree,
      if (subst.isEmpty) "" else subst)

    def isFailure          = false
    def isAmbiguousFailure = false
<<<<<<< HEAD
    // only used when -Xdivergence211 is turned on
=======
>>>>>>> be405eed
    def isDivergent        = false
    final def isSuccess    = !isFailure
  }

  lazy val SearchFailure = new SearchResult(EmptyTree, EmptyTreeTypeSubstituter) {
    override def isFailure = true
  }

<<<<<<< HEAD
  // only used when -Xdivergence211 is turned on
=======
>>>>>>> be405eed
  lazy val DivergentSearchFailure = new SearchResult(EmptyTree, EmptyTreeTypeSubstituter) {
    override def isFailure   = true
    override def isDivergent = true
  }

  lazy val AmbiguousSearchFailure = new SearchResult(EmptyTree, EmptyTreeTypeSubstituter) {
    override def isFailure          = true
    override def isAmbiguousFailure = true
  }

  /** A class that records an available implicit
   *  @param   name   The name of the implicit
   *  @param   pre    The prefix type of the implicit
   *  @param   sym    The symbol of the implicit
   */
  class ImplicitInfo(val name: Name, val pre: Type, val sym: Symbol) {
    private var tpeCache: Type = null

    /** Computes member type of implicit from prefix `pre` (cached). */
    def tpe: Type = {
      if (tpeCache eq null) tpeCache = pre.memberType(sym)
      tpeCache
    }

    def isCyclicOrErroneous =
      try sym.hasFlag(LOCKED) || containsError(tpe)
      catch { case _: CyclicReference => true }

    var useCountArg: Int = 0
    var useCountView: Int = 0

    /** Does type `tp` contain an Error type as parameter or result?
     */
    private def containsError(tp: Type): Boolean = tp match {
      case PolyType(tparams, restpe) =>
        containsError(restpe)
      case NullaryMethodType(restpe) =>
        containsError(restpe)
      case mt @ MethodType(_, restpe) =>
        (mt.paramTypes exists typeIsError) || containsError(restpe)
      case _ =>
        tp.isError
    }

    def isStablePrefix = pre.isStable

    override def equals(other: Any) = other match {
      case that: ImplicitInfo =>
          this.name == that.name &&
          this.pre =:= that.pre &&
          this.sym == that.sym
      case _ => false
    }
    override def hashCode = name.## + pre.## + sym.##
    override def toString = (
      if (tpeCache eq null) name + ": ?"
      else name + ": " + tpe
    )
  }

  /** A class which is used to track pending implicits to prevent infinite implicit searches.
   */
  case class OpenImplicit(info: ImplicitInfo, pt: Type, tree: Tree)

  /** A sentinel indicating no implicit was found */
  val NoImplicitInfo = new ImplicitInfo(null, NoType, NoSymbol) {
    // equals used to be implemented in ImplicitInfo with an `if(this eq NoImplicitInfo)`
    // overriding the equals here seems cleaner and benchmarks show no difference in performance
    override def equals(other: Any) = other match { case that: AnyRef => that eq this  case _ => false }
    override def hashCode = 1
  }

  /** A constructor for types ?{ def/type name: tp }, used in infer view to member
   *  searches.
   */
  def memberWildcardType(name: Name, tp: Type) = {
    val result = refinedType(List(WildcardType), NoSymbol)
    name match {
      case x: TermName => result.typeSymbol.newMethod(x) setInfoAndEnter tp
      case x: TypeName => result.typeSymbol.newAbstractType(x) setInfoAndEnter tp
    }
    result
  }

  /** An extractor for types of the form ? { name: ? }
   */
  object HasMember {
    private val hasMemberCache = perRunCaches.newMap[Name, Type]()
    def apply(name: Name): Type = hasMemberCache.getOrElseUpdate(name, memberWildcardType(name, WildcardType))
    }

  /** An extractor for types of the form ? { name: (? >: argtpe <: Any*)restp }
   */
  object HasMethodMatching {
    val dummyMethod = NoSymbol.newTermSymbol(newTermName("typer$dummy"))
    def templateArgType(argtpe: Type) = new BoundedWildcardType(TypeBounds.lower(argtpe))

    def apply(name: Name, argtpes: List[Type], restpe: Type): Type = {
      val mtpe = MethodType(dummyMethod.newSyntheticValueParams(argtpes map templateArgType), restpe)
      memberWildcardType(name, mtpe)
    }
    def unapply(pt: Type): Option[(Name, List[Type], Type)] = pt match {
      case RefinedType(List(WildcardType), decls) =>
        decls.toList match {
          case List(sym) =>
            sym.tpe match {
              case MethodType(params, restpe)
              if (params forall (_.tpe.isInstanceOf[BoundedWildcardType])) =>
                Some((sym.name, params map (_.tpe.bounds.lo), restpe))
              case _ => None
            }
          case _ => None
        }
      case _ => None
    }
  }

  /** An extractor for unary function types arg => res
   */
  object Function1 {
    val Sym = FunctionClass(1)
    def unapply(tp: Type) = tp baseType Sym match {
      case TypeRef(_, Sym, arg1 :: arg2 :: _) => Some((arg1, arg2))
      case _                                  => None
    }
  }

  /** A class that sets up an implicit search. For more info, see comments for `inferImplicit`.
   *  @param tree             The tree for which the implicit needs to be inserted.
   *  @param pt               The original expected type of the implicit.
   *  @param isView           We are looking for a view
   *  @param context0         The context used for the implicit search
   *  @param pos0             Position that is preferable for use in tracing and error reporting
   *                          (useful when we infer synthetic stuff and pass EmptyTree in the `tree` argument)
   *                          If it's set to NoPosition, then position-based services will use `tree.pos`
   */
  class ImplicitSearch(tree: Tree, pt: Type, isView: Boolean, context0: Context, pos0: Position = NoPosition)
    extends Typer(context0) with ImplicitsContextErrors {
      printTyping(
        ptBlock("new ImplicitSearch",
          "tree"        -> tree,
          "pt"          -> pt,
          "isView"      -> isView,
          "context0"    -> context0,
          "undetparams" -> context.outer.undetparams
        )
      )
//    assert(tree.isEmpty || tree.pos.isDefined, tree)
    def pos = if (pos0 != NoPosition) pos0 else tree.pos

    def failure(what: Any, reason: String, pos: Position = this.pos): SearchResult = {
      if (settings.XlogImplicits)
        reporter.echo(pos, what+" is not a valid implicit value for "+pt+" because:\n"+reason)
      SearchFailure
    }

    import infer._
    /** Is implicit info `info1` better than implicit info `info2`?
     */
    def improves(info1: ImplicitInfo, info2: ImplicitInfo) = {
      if (Statistics.canEnable) Statistics.incCounter(improvesCount)
      (info2 == NoImplicitInfo) ||
      (info1 != NoImplicitInfo) && {
        if (info1.sym.isStatic && info2.sym.isStatic) {
          improvesCache get ((info1, info2)) match {
            case Some(b) => if (Statistics.canEnable) Statistics.incCounter(improvesCachedCount); b
            case None =>
              val result = isStrictlyMoreSpecific(info1.tpe, info2.tpe, info1.sym, info2.sym)
              improvesCache((info1, info2)) = result
              result
          }
        } else isStrictlyMoreSpecific(info1.tpe, info2.tpe, info1.sym, info2.sym)
      }
    }
    def isPlausiblyCompatible(tp: Type, pt: Type) = checkCompatibility(fast = true, tp, pt)
    def normSubType(tp: Type, pt: Type) = checkCompatibility(fast = false, tp, pt)

    /** Does type `dtor` dominate type `dted`?
     *  This is the case if the stripped cores `dtor1` and `dted1` of both types are
     *  the same wrt `=:=`, or if they overlap and the complexity of `dtor1` is higher
     *  than the complexity of `dted1`.
     *  The _stripped core_ of a type is the type where
     *   - all refinements and annotations are dropped,
     *   - all universal and existential quantification is eliminated
     *     by replacing variables by their upper bounds,
     *   - all remaining free type parameters in the type are replaced by WildcardType.
     *  The _complexity_ of a stripped core type corresponds roughly to the number of
     *  nodes in its ast, except that singleton types are widened before taking the complexity.
     *  Two types overlap if they have the same type symbol, or
     *  if one or both are intersection types with a pair of overlapping parent types.
     */
    private def dominates(dtor: Type, dted: Type): Boolean = {
      def core(tp: Type): Type = tp.dealiasWiden match {
        case RefinedType(parents, defs) => intersectionType(parents map core, tp.typeSymbol.owner)
        case AnnotatedType(annots, tp, selfsym) => core(tp)
        case ExistentialType(tparams, result) => core(result).subst(tparams, tparams map (t => core(t.info.bounds.hi)))
        case PolyType(tparams, result) => core(result).subst(tparams, tparams map (t => core(t.info.bounds.hi)))
        case _ => tp
      }
      def stripped(tp: Type): Type = {
        // `t.typeSymbol` returns the symbol of the normalized type. If that normalized type
        // is a `PolyType`, the symbol of the result type is collected. This is precisely
        // what we require for SI-5318.
        val syms = for (t <- tp; if t.typeSymbol.isTypeParameter) yield t.typeSymbol
        deriveTypeWithWildcards(syms.distinct)(tp)
      }
      def sum(xs: List[Int]) = (0 /: xs)(_ + _)
      def complexity(tp: Type): Int = tp.dealiasWiden match {
        case NoPrefix =>
          0
        case SingleType(pre, sym) =>
          if (sym.isPackage) 0 else complexity(tp.dealiasWiden)
        case TypeRef(pre, sym, args) =>
          complexity(pre) + sum(args map complexity) + 1
        case RefinedType(parents, _) =>
          sum(parents map complexity) + 1
        case _ =>
          1
      }
      def overlaps(tp1: Type, tp2: Type): Boolean = (tp1, tp2) match {
        case (RefinedType(parents, _), _) => parents exists (overlaps(_, tp2))
        case (_, RefinedType(parents, _)) => parents exists (overlaps(tp1, _))
        case _ => tp1.typeSymbol == tp2.typeSymbol
      }
      val dtor1 = stripped(core(dtor))
      val dted1 = stripped(core(dted))
      overlaps(dtor1, dted1) && (dtor1 =:= dted1 || complexity(dtor1) > complexity(dted1))
    }

    if (Statistics.canEnable) Statistics.incCounter(implicitSearchCount)

    /** The type parameters to instantiate */
    val undetParams = if (isView) List() else context.outer.undetparams

    /** The expected type with all undetermined type parameters replaced with wildcards. */
    def approximate(tp: Type) = deriveTypeWithWildcards(undetParams)(tp)
    val wildPt = approximate(pt)

    /** Try to construct a typed tree from given implicit info with given
     *  expected type.
     *  Detect infinite search trees for implicits.
     *
     *  @param info    The given implicit info describing the implicit definition
     *  @param isLocal Is the implicit in the local scope of the call site?
     *  @pre           `info.tpe` does not contain an error
     */
    private def typedImplicit(info: ImplicitInfo, ptChecked: Boolean, isLocal: Boolean): SearchResult = {
      // SI-7167 let implicit macros decide what amounts for a divergent implicit search
      // imagine a macro writer which wants to synthesize a complex implicit Complex[T] by making recursive calls to Complex[U] for its parts
      // e.g. we have `class Foo(val bar: Bar)` and `class Bar(val x: Int)`
      // then it's quite reasonable for the macro writer to synthesize Complex[Foo] by calling `inferImplicitValue(typeOf[Complex[Bar])`
      // however if we didn't insert the `info.sym.isMacro` check here, then under some circumstances
      // (e.g. as described here http://groups.google.com/group/scala-internals/browse_thread/thread/545462b377b0ac0a)
      // `dominates` might decide that `Bar` dominates `Foo` and therefore a recursive implicit search should be prohibited
      // now when we yield control of divergent expansions to the macro writer, what happens next?
      // in the worst case, if the macro writer is careless, we'll get a StackOverflowException from repeated macro calls
      // otherwise, the macro writer could check `c.openMacros` and `c.openImplicits` and do `c.abort` when expansions are deemed to be divergent
      // upon receiving `c.abort` the typechecker will decide that the corresponding implicit search has failed
      // which will fail the entire stack of implicit searches, producing a nice error message provided by the programmer
      (context.openImplicits find { case OpenImplicit(info, tp, tree1) => !info.sym.isMacro && tree1.symbol == tree.symbol && dominates(pt, tp)}) match {
         case Some(pending) =>
           //println("Pending implicit "+pending+" dominates "+pt+"/"+undetParams) //@MDEBUG
<<<<<<< HEAD
           if (settings.Xdivergence211.value) DivergentSearchFailure
           else throw DivergentImplicit
=======
           DivergentSearchFailure
>>>>>>> be405eed
         case None =>
           def pre211DivergenceLogic() = {
           try {
             context.openImplicits = OpenImplicit(info, pt, tree) :: context.openImplicits
             // println("  "*context.openImplicits.length+"typed implicit "+info+" for "+pt) //@MDEBUG
             val result = typedImplicit0(info, ptChecked, isLocal)
             if (result.isDivergent) {
               //println("DivergentImplicit for pt:"+ pt +", open implicits:"+context.openImplicits) //@MDEBUG
<<<<<<< HEAD
               if (context.openImplicits.tail.isEmpty) {
                 if (!pt.isErroneous && !info.sym.isMacro)
                   DivergingImplicitExpansionError(tree, pt, info.sym)(context)
                 SearchFailure
               } else {
                 throw DivergentImplicit
               }
=======
               if (context.openImplicits.tail.isEmpty && !pt.isErroneous)
                 DivergingImplicitExpansionError(tree, pt, info.sym)(context)
             }
             result
>>>>>>> be405eed
           } finally {
             context.openImplicits = context.openImplicits.tail
           }
           }
           def post211DivergenceLogic() = {
             try {
               context.openImplicits = OpenImplicit(info, pt, tree) :: context.openImplicits
               // println("  "*context.openImplicits.length+"typed implicit "+info+" for "+pt) //@MDEBUG
               val result = typedImplicit0(info, ptChecked, isLocal)
               if (result.isDivergent) {
                 //println("DivergentImplicit for pt:"+ pt +", open implicits:"+context.openImplicits) //@MDEBUG
                 if (context.openImplicits.tail.isEmpty && !pt.isErroneous)
                   DivergingImplicitExpansionError(tree, pt, info.sym)(context)
               }
               result
             } finally {
               context.openImplicits = context.openImplicits.tail
             }
           }
           if (settings.Xdivergence211.value) post211DivergenceLogic()
           else pre211DivergenceLogic()
       }
    }

    /** Does type `tp` match expected type `pt`
     *  This is the case if either `pt` is a unary function type with a
     *  HasMethodMatching type as result, and `tp` is a unary function
     *  or method type whose result type has a method whose name and type
     *  correspond to the HasMethodMatching type,
     *  or otherwise if `tp` is compatible with `pt`.
     *  This method is performance critical: 5-8% of typechecking time.
     */
    private def matchesPt(tp: Type, pt: Type, undet: List[Symbol]): Boolean = {
      val start = if (Statistics.canEnable) Statistics.startTimer(matchesPtNanos) else null
      val result = normSubType(tp, pt) || isView && {
        pt match {
          case Function1(arg1, arg2) => matchesPtView(tp, arg1, arg2, undet)
          case _                     => false
        }
      }
      if (Statistics.canEnable) Statistics.stopTimer(matchesPtNanos, start)
      result
    }
    private def matchesPt(info: ImplicitInfo): Boolean = (
      info.isStablePrefix && matchesPt(depoly(info.tpe), wildPt, Nil)
    )

    private def matchesPtView(tp: Type, ptarg: Type, ptres: Type, undet: List[Symbol]): Boolean = tp match {
      case MethodType(p :: _, restpe) if p.isImplicit => matchesPtView(restpe, ptarg, ptres, undet)
      case MethodType(p :: Nil, restpe)               => matchesArgRes(p.tpe, restpe, ptarg, ptres, undet)
      case ExistentialType(_, qtpe)                   => matchesPtView(normalize(qtpe), ptarg, ptres, undet)
      case Function1(arg1, res1)                      => matchesArgRes(arg1, res1, ptarg, ptres, undet)
      case _                                          => false
    }

    private def matchesArgRes(tparg: Type, tpres: Type, ptarg: Type, ptres: Type, undet: List[Symbol]): Boolean =
     (ptarg weak_<:< tparg) && {
       ptres match {
         case HasMethodMatching(name, argtpes, restpe) =>
           (tpres.member(name) filter (m =>
             isApplicableSafe(undet, m.tpe, argtpes, restpe))) != NoSymbol
         case _ =>
           tpres <:< ptres
       }
     }

    /** Capturing the overlap between isPlausiblyCompatible and normSubType.
     *  This is a faithful translation of the code which was there, but it
     *  seems likely the methods are intended to be even more similar than
     *  they are: perhaps someone more familiar with the intentional distinctions
     *  can examine the now much smaller concrete implementations below.
     */
    private def checkCompatibility(fast: Boolean, tp0: Type, pt0: Type): Boolean = {
      @tailrec def loop(tp: Type, pt: Type): Boolean = tp match {
        case mt @ MethodType(params, restpe) =>
          if (mt.isImplicit)
            loop(restpe, pt)
          else pt match {
            case tr @ TypeRef(pre, sym, args) =>
              if (sym.isAliasType) loop(tp, pt.dealias)
              else if (sym.isAbstractType) loop(tp, pt.bounds.lo)
              else {
                val len = args.length - 1
                hasLength(params, len) &&
                sym == FunctionClass(len) && {
                  var ps = params
                  var as = args
                  if (fast) {
                    while (ps.nonEmpty && as.nonEmpty) {
                      if (!isPlausiblySubType(as.head, ps.head.tpe))
                        return false
                      ps = ps.tail
                      as = as.tail
                    }
                  } else {
                    while (ps.nonEmpty && as.nonEmpty) {
                      if (!(as.head <:< ps.head.tpe))
                        return false
                      ps = ps.tail
                      as = as.tail
                    }
                  }
                  ps.isEmpty && as.nonEmpty && {
                    val lastArg = as.head
                    as.tail.isEmpty && loop(restpe, lastArg)
                  }
                }
              }

            case _            => if (fast) false else tp <:< pt
          }
        case NullaryMethodType(restpe)  => loop(restpe, pt)
        case PolyType(_, restpe)        => loop(restpe, pt)
        case ExistentialType(_, qtpe)   => if (fast) loop(qtpe, pt) else normalize(tp) <:< pt // is !fast case needed??
        case _                          => if (fast) isPlausiblySubType(tp, pt) else tp <:< pt
      }
      loop(tp0, pt0)
    }

    /** This expresses more cleanly in the negative: there's a linear path
     *  to a final true or false.
     */
    private def isPlausiblySubType(tp1: Type, tp2: Type) = !isImpossibleSubType(tp1, tp2)
    private def isImpossibleSubType(tp1: Type, tp2: Type) = tp1.dealiasWiden match {
      // We can only rule out a subtype relationship if the left hand
      // side is a class, else we may not know enough.
      case tr1 @ TypeRef(_, sym1, _) if sym1.isClass =>
        tp2.dealiasWiden match {
          case TypeRef(_, sym2, _)         => sym2.isClass && !(sym1 isWeakSubClass sym2)
          case RefinedType(parents, decls) => decls.nonEmpty && tr1.member(decls.head.name) == NoSymbol
          case _                           => false
        }
      case _ => false
    }

    private def typedImplicit0(info: ImplicitInfo, ptChecked: Boolean, isLocal: Boolean): SearchResult = {
      if (Statistics.canEnable) Statistics.incCounter(plausiblyCompatibleImplicits)
      printTyping (
        ptBlock("typedImplicit0",
          "info.name" -> info.name,
          "ptChecked" -> ptChecked,
          "pt"        -> wildPt,
          "orig"      -> ptBlock("info",
            "undetParams"           -> undetParams,
            "info.pre"              -> info.pre
          ).replaceAll("\\n", "\n  ")
        )
      )

      if (ptChecked || matchesPt(info))
        typedImplicit1(info, isLocal)
      else
        SearchFailure
    }

    private def typedImplicit1(info: ImplicitInfo, isLocal: Boolean): SearchResult = {
      if (Statistics.canEnable) Statistics.incCounter(matchingImplicits)

      val itree = atPos(pos.focus) {
        // workaround for deficient context provided by ModelFactoryImplicitSupport#makeImplicitConstraints
        val isScalaDoc = context.tree == EmptyTree

        if (isLocal && !isScalaDoc) {
          // SI-4270 SI-5376 Always use an unattributed Ident for implicits in the local scope,
          // rather than an attributed Select, to detect shadowing.
          Ident(info.name)
        } else {
          assert(info.pre != NoPrefix, info)
          // SI-2405 Not info.name, which might be an aliased import
          val implicitMemberName = info.sym.name
          Select(gen.mkAttributedQualifier(info.pre), implicitMemberName)
        }
      }
      printTyping("typedImplicit1 %s, pt=%s, from implicit %s:%s".format(
        typeDebug.ptTree(itree), wildPt, info.name, info.tpe)
      )

      def fail(reason: String): SearchResult = failure(itree, reason)
      def fallback = typed1(itree, EXPRmode, wildPt)
      try {
        val itree1 = if (!isView) fallback else pt match {
          case Function1(arg1, arg2) =>
            typed1(
              atPos(itree.pos)(Apply(itree, List(Ident("<argument>") setType approximate(arg1)))),
              EXPRmode,
              approximate(arg2)
            )
          case _ => fallback
        }
        context.firstError match { // using match rather than foreach to avoid non local return.
          case Some(err) =>
            log("implicit adapt failed: " + err.errMsg)
            return fail(err.errMsg)
          case None      =>
        }

        if (Statistics.canEnable) Statistics.incCounter(typedImplicits)

        printTyping("typed implicit %s:%s, pt=%s".format(itree1, itree1.tpe, wildPt))
        val itree2 = if (isView) (itree1: @unchecked) match { case Apply(fun, _) => fun }
                     else adapt(itree1, EXPRmode, wildPt)

        printTyping("adapted implicit %s:%s to %s".format(
          itree1.symbol, itree2.tpe, wildPt)
        )

        def hasMatchingSymbol(tree: Tree): Boolean = (tree.symbol == info.sym) || {
          tree match {
            case Apply(fun, _)          => hasMatchingSymbol(fun)
            case TypeApply(fun, _)      => hasMatchingSymbol(fun)
            case Select(pre, nme.apply) => pre.symbol == info.sym
            case _                      => false
          }
        }

        if (context.hasErrors)
          fail("hasMatchingSymbol reported error: " + context.firstError.get.errMsg)
        else if (isLocal && !hasMatchingSymbol(itree1))
          fail("candidate implicit %s is shadowed by %s".format(
            info.sym.fullLocationString, itree1.symbol.fullLocationString))
        else {
          val tvars = undetParams map freshVar
          def ptInstantiated = pt.instantiateTypeParams(undetParams, tvars)

          printInference("[search] considering %s (pt contains %s) trying %s against pt=%s".format(
            if (undetParams.isEmpty) "no tparams" else undetParams.map(_.name).mkString(", "),
            typeVarsInType(ptInstantiated) filterNot (_.isGround) match { case Nil => "no tvars" ; case tvs => tvs.mkString(", ") },
            itree2.tpe, pt
          ))

          if (matchesPt(itree2.tpe, ptInstantiated, undetParams)) {
            if (tvars.nonEmpty)
              printTyping(ptLine("" + info.sym, "tvars" -> tvars, "tvars.constr" -> tvars.map(_.constr)))

            val targs = solvedTypes(tvars, undetParams, undetParams map varianceInType(pt),
                                    upper = false, lubDepth(List(itree2.tpe, pt)))

            // #2421: check that we correctly instantiated type parameters outside of the implicit tree:
            checkBounds(itree2, NoPrefix, NoSymbol, undetParams, targs, "inferred ")
            context.firstError match {
              case Some(err) =>
                return fail("type parameters weren't correctly instantiated outside of the implicit tree: " + err.errMsg)
              case None      =>
            }

            // filter out failures from type inference, don't want to remove them from undetParams!
            // we must be conservative in leaving type params in undetparams
            // prototype == WildcardType: want to remove all inferred Nothings
            val AdjustedTypeArgs(okParams, okArgs) = adjustTypeArgs(undetParams, tvars, targs)

            val subst: TreeTypeSubstituter =
              if (okParams.isEmpty) EmptyTreeTypeSubstituter
              else {
                val subst = new TreeTypeSubstituter(okParams, okArgs)
                subst traverse itree2
                notifyUndetparamsInferred(okParams, okArgs)
                subst
              }

            // #2421b: since type inference (which may have been
            // performed during implicit search) does not check whether
            // inferred arguments meet the bounds of the corresponding
            // parameter (see note in solvedTypes), must check again
            // here:
            // TODO: I would prefer to just call typed instead of
            // duplicating the code here, but this is probably a
            // hotspot (and you can't just call typed, need to force
            // re-typecheck)
            //
            // This is just called for the side effect of error detection,
            // see SI-6966 to see what goes wrong if we use the result of this
            // as the SearchResult.
            itree2 match {
              case TypeApply(fun, args)           => typedTypeApply(itree2, EXPRmode, fun, args)
              case Apply(TypeApply(fun, args), _) => typedTypeApply(itree2, EXPRmode, fun, args) // t2421c
              case t                              => t
            }

            context.firstError match {
              case Some(err) =>
                fail("typing TypeApply reported errors for the implicit tree: " + err.errMsg)
              case None      =>
                val result = new SearchResult(itree2, subst)
                if (Statistics.canEnable) Statistics.incCounter(foundImplicits)
                printInference("[success] found %s for pt %s".format(result, ptInstantiated))
                result
            }
          }
          else fail("incompatible: %s does not match expected type %s".format(itree2.tpe, ptInstantiated))
        }
      }
      catch {
        case ex: TypeError =>
          fail(ex.getMessage())
      }
    }

    /** Should implicit definition symbol `sym` be considered for applicability testing?
     *  This is the case if one of the following holds:
     *   - the symbol's type is initialized
     *   - the symbol comes from a classfile
     *   - the symbol comes from a different sourcefile than the current one
     *   - the symbol and the accessed symbol's definitions come before, and do not contain the closest enclosing definition, // see #3373
     *   - the symbol's definition is a val, var, or def with an explicit result type
     *  The aim of this method is to prevent premature cyclic reference errors
     *  by computing the types of only those implicits for which one of these
     *  conditions is true.
     */
    def isValid(sym: Symbol) = {
      def hasExplicitResultType(sym: Symbol) = {
        def hasExplicitRT(tree: Tree) = tree match {
          case x: ValOrDefDef => !x.tpt.isEmpty
          case _              => false
        }
        sym.rawInfo match {
          case tc: TypeCompleter => hasExplicitRT(tc.tree)
          case PolyType(_, tc: TypeCompleter) => hasExplicitRT(tc.tree)
          case _ => true
        }
      }
      def comesBefore(sym: Symbol, owner: Symbol) = {
        val ownerPos = owner.pos.pointOrElse(Int.MaxValue)
        sym.pos.pointOrElse(0) < ownerPos && (
          if (sym.hasAccessorFlag) {
            val symAcc = sym.accessed // #3373
            symAcc.pos.pointOrElse(0) < ownerPos &&
            !(owner.ownerChain exists (o => (o eq sym) || (o eq symAcc))) // probably faster to iterate only once, don't feel like duplicating hasTransOwner for this case
          } else !(owner hasTransOwner sym)) // faster than owner.ownerChain contains sym
      }

      sym.isInitialized ||
      sym.sourceFile == null ||
      (sym.sourceFile ne context.unit.source.file) ||
      hasExplicitResultType(sym) ||
      comesBefore(sym, context.owner)
    }

    /** Prune ImplicitInfos down to either all the eligible ones or the best one.
     *
     *  @param  iss       list of list of infos
     *  @param  isLocal   if true, `iss` represents in-scope implicits, which must respect the normal rules of
     *                    shadowing. The head of the list `iss` must represent implicits from the closest
     *                    enclosing scope, and so on.
     */
    class ImplicitComputation(iss: Infoss, isLocal: Boolean) {
      abstract class Shadower {
        def addInfos(infos: Infos)
        def isShadowed(name: Name): Boolean
      }
      private val shadower: Shadower = {
        /** Used for exclude implicits from outer scopes that are shadowed by same-named implicits */
        final class LocalShadower extends Shadower {
          val shadowed = util.HashSet[Name](512)
          def addInfos(infos: Infos) {
            shadowed addEntries infos.map(_.name)
          }
          def isShadowed(name: Name) = shadowed(name)
        }
        /** Used for the implicits of expected type, when no shadowing checks are needed. */
        object NoShadower extends Shadower {
          def addInfos(infos: Infos) {}
          def isShadowed(name: Name) = false
        }
        if (isLocal) new LocalShadower else NoShadower
      }

      private var best: SearchResult = SearchFailure

      private def isIneligible(info: ImplicitInfo) = (
           info.isCyclicOrErroneous
        || isView && isPredefMemberNamed(info.sym, nme.conforms)
        || shadower.isShadowed(info.name)
        || (!context.macrosEnabled && info.sym.isTermMacro)
      )

      /** True if a given ImplicitInfo (already known isValid) is eligible.
       */
      def survives(info: ImplicitInfo) = (
           !isIneligible(info)                      // cyclic, erroneous, shadowed, or specially excluded
        && isPlausiblyCompatible(info.tpe, wildPt)  // optimization to avoid matchesPt
        && matchesPt(info)                          // stable and matches expected type
      )
      /** The implicits that are not valid because they come later in the source and
       *  lack an explicit result type. Used for error diagnostics only.
       */
      val invalidImplicits = new ListBuffer[Symbol]

      /** Tests for validity and updates invalidImplicits by side effect when false.
       */
      private def checkValid(sym: Symbol) = isValid(sym) || { invalidImplicits += sym ; false }

      /** Preventing a divergent implicit from terminating implicit search,
       *  so that if there is a best candidate it can still be selected.
       *
       *  The old way of handling divergence.
       *  Only enabled when -Xdivergence211 is turned off.
       */
      object DivergentImplicitRecovery {
        // symbol of the implicit that caused the divergence.
        // Initially null, will be saved on first diverging expansion.
        private var implicitSym: Symbol    = _
        private var countdown: Int = 1

        def sym: Symbol = implicitSym
        def apply(search: SearchResult, i: ImplicitInfo): SearchResult =
          if (search.isDivergent && countdown > 0) {
            countdown -= 1
            implicitSym = i.sym
            log("discarding divergent implicit ${implicitSym} during implicit search")
            SearchFailure
          } else search
      }

      /** Preventing a divergent implicit from terminating implicit search,
       *  so that if there is a best candidate it can still be selected.
       *
       *  The new way of handling divergence.
       *  Only enabled when -Xdivergence211 is turned on.
       */
      object DivergentImplicitRecovery {
        // symbol of the implicit that caused the divergence.
        // Initially null, will be saved on first diverging expansion.
        private var implicitSym: Symbol    = _
        private var countdown: Int = 1

        def sym: Symbol = implicitSym
        def apply(search: SearchResult, i: ImplicitInfo): SearchResult =
          if (search.isDivergent && countdown > 0) {
            countdown -= 1
            implicitSym = i.sym
            log("discarding divergent implicit ${implicitSym} during implicit search")
            SearchFailure
          } else search
      }

      /** Sorted list of eligible implicits.
       */
      val eligible = {
        val matches = iss flatMap { is =>
          val result = is filter (info => checkValid(info.sym) && survives(info))
          shadower addInfos is
          result
        }

        // most frequent one first
        matches sortBy (x => if (isView) -x.useCountView else -x.useCountArg)
      }
      if (eligible.nonEmpty)
        printInference("[search%s] %s with pt=%s in %s, eligible:\n  %s".format(
          if (isView) " view" else "",
          tree, pt, context.owner.enclClass, eligible.mkString("\n  "))
        )

      /** Faster implicit search.  Overall idea:
       *   - prune aggressively
       *   - find the most likely one
       *   - if it matches, forget about all others it improves upon
       */
      @tailrec private def rankImplicits(pending: Infos, acc: Infos): Infos = pending match {
        case Nil      => acc
        case i :: is  =>
<<<<<<< HEAD
          def pre211tryImplicitInfo(i: ImplicitInfo) =
            try typedImplicit(i, ptChecked = true, isLocal)
            catch divergenceHandler

          def post211tryImplicitInfo(i: ImplicitInfo) =
            DivergentImplicitRecovery(typedImplicit(i, ptChecked = true, isLocal), i)

          {
            if (settings.Xdivergence211.value) post211tryImplicitInfo(i)
            else pre211tryImplicitInfo(i)
          } match {
            // only used if -Xdivergence211 is turned on
=======
          DivergentImplicitRecovery(typedImplicit(i, ptChecked = true, isLocal), i) match {
>>>>>>> be405eed
            case sr if sr.isDivergent =>
              Nil
            case sr if sr.isFailure =>
              // We don't want errors that occur during checking implicit info
              // to influence the check of further infos.
              context.reportBuffer.retainErrors {
                case err: DivergentImplicitTypeError => true
              }
              rankImplicits(is, acc)
            case newBest        =>
              best = newBest
              val newPending = undoLog undo {
                is filterNot (alt => alt == i || {
                  try improves(i, alt)
                  catch {
                    case e: CyclicReference =>
                      if (printInfers) {
                        println(i+" discarded because cyclic reference occurred")
                        e.printStackTrace()
                      }
                      true
                  }
                })
              }
              rankImplicits(newPending, i :: acc)
          }
      }

      /** Returns all eligible ImplicitInfos and their SearchResults in a map.
       */
      def findAll() = mapFrom(eligible)(typedImplicit(_, ptChecked = false, isLocal))

      /** Returns the SearchResult of the best match.
       */
      def findBest(): SearchResult = {
        // After calling rankImplicits, the least frequent matching one is first and
        // earlier elems may improve on later ones, but not the other way.
        // So if there is any element not improved upon by the first it is an error.
        rankImplicits(eligible, Nil) match {
          case Nil            => ()
          case chosen :: rest =>
            rest find (alt => !improves(chosen, alt)) match {
              case Some(competing)  =>
                AmbiguousImplicitError(chosen, competing, "both", "and", "")(isView, pt, tree)(context)
                return AmbiguousSearchFailure // Stop the search once ambiguity is encountered, see t4457_2.scala
              case _                =>
                if (isView) chosen.useCountView += 1
                else chosen.useCountArg += 1
            }
        }

        if (best.isFailure) {
          /* If there is no winner, and we witnessed and caught divergence,
           * now we can throw it for the error message.
           */
<<<<<<< HEAD
          if (divergence || DivergentImplicitRecovery.sym != null) {
            if (settings.Xdivergence211.value) DivergingImplicitExpansionError(tree, pt, DivergentImplicitRecovery.sym)(context)
            else throw DivergentImplicit
          } else invalidImplicits take 1 foreach { sym =>
            def isSensibleAddendum = pt match {
              case Function1(_, out) => out <:< sym.tpe.finalResultType
              case _                 => pt <:< sym.tpe.finalResultType
            }
            // Don't pitch in with this theory unless it looks plausible that the
            // implicit would have helped
=======
          if (DivergentImplicitRecovery.sym != null) {
            DivergingImplicitExpansionError(tree, pt, DivergentImplicitRecovery.sym)(context)
          } else if (invalidImplicits.nonEmpty)
>>>>>>> be405eed
            setAddendum(pos, () =>
              if (isSensibleAddendum)
                s"\n Note: implicit $sym is not applicable here because it comes after the application point and it lacks an explicit result type"
              else ""
            )
          }
        }

        best
      }
    }

    /** Computes from a list of lists of implicit infos a map which takes
     *  infos which are applicable for given expected type `pt` to their attributed trees.
     *
     *  @param iss            The given list of lists of implicit infos
     *  @param isLocal        Is implicit definition visible without prefix?
     *                        If this is the case then symbols in preceding lists shadow
     *                        symbols of the same name in succeeding lists.
     *  @return               map from infos to search results
     */
    def applicableInfos(iss: Infoss, isLocal: Boolean): Map[ImplicitInfo, SearchResult] = {
      val start       = if (Statistics.canEnable) Statistics.startCounter(subtypeAppInfos) else null
      val computation = new ImplicitComputation(iss, isLocal) { }
      val applicable  = computation.findAll()

      if (Statistics.canEnable) Statistics.stopCounter(subtypeAppInfos, start)
      applicable
    }

    /** Search list of implicit info lists for one matching prototype `pt`.
     *  If found return a search result with a tree from found implicit info
     *  which is typed with expected type `pt`. Otherwise return SearchFailure.
     *
     *  @param implicitInfoss The given list of lists of implicit infos
     *  @param isLocal        Is implicit definition visible without prefix?
     *                        If this is the case then symbols in preceding lists shadow
     *                        symbols of the same name in succeeding lists.
     */
    def searchImplicit(implicitInfoss: Infoss, isLocal: Boolean): SearchResult =
      if (implicitInfoss.forall(_.isEmpty)) SearchFailure
      else new ImplicitComputation(implicitInfoss, isLocal) findBest()

    /** Produce an implicict info map, i.e. a map from the class symbols C of all parts of this type to
     *  the implicit infos in the companion objects of these class symbols C.
     * The parts of a type is the smallest set of types that contains
     *    - the type itself
     *    - the parts of its immediate components (prefix and argument)
     *    - the parts of its base types
     *    - for alias types and abstract types, we take instead the parts
     *    - of their upper bounds.
     *  @return For those parts that refer to classes with companion objects that
     *  can be accessed with unambiguous stable prefixes that are not existentially
     *  bound, the implicits infos which are members of these companion objects.
     */
    private def companionImplicitMap(tp: Type): InfoMap = {

      /* Populate implicit info map by traversing all parts of type `tp`.
       * Parameters as for `getParts`.
       */
      def getClassParts(tp: Type)(implicit infoMap: InfoMap, seen: mutable.Set[Type], pending: Set[Symbol]) = tp match {
        case TypeRef(pre, sym, args) =>
          infoMap get sym match {
            case Some(infos1) =>
              if (infos1.nonEmpty && !(pre =:= infos1.head.pre.prefix)) {
                log(s"Ignoring implicit members of $pre#$sym as it is also visible via another prefix: ${infos1.head.pre.prefix}")
                infoMap(sym) = List() // ambiguous prefix - ignore implicit members
              }
            case None =>
              if (pre.isStable && !pre.typeSymbol.isExistentiallyBound) {
                val companion = companionSymbolOf(sym, context)
                companion.moduleClass match {
                  case mc: ModuleClassSymbol =>
                    val infos =
                      for (im <- mc.implicitMembers.toList) yield new ImplicitInfo(im.name, singleType(pre, companion), im)
                    if (infos.nonEmpty)
                      infoMap += (sym -> infos)
                  case _ =>
                }
              }
              val bts = tp.baseTypeSeq
              var i = 1
              while (i < bts.length) {
                getParts(bts(i))
                i += 1
              }
              getParts(pre)
            }
      }

      /* Populate implicit info map by traversing all parts of type `tp`.
       * This method is performance critical.
       * @param tp   The type for which we want to traverse parts
       * @param infoMap  The infoMap in which implicit infos corresponding to parts are stored
       * @param seen     The types that were already visited previously when collecting parts for the given infoMap
       * @param pending  The set of static symbols for which we are currently trying to collect their parts
       *                 in order to cache them in infoMapCache
       */
      def getParts(tp: Type)(implicit infoMap: InfoMap, seen: mutable.Set[Type], pending: Set[Symbol]) {
        if (seen(tp))
          return
        seen += tp
        tp match {
          case TypeRef(pre, sym, args) =>
            if (sym.isClass) {
              if (!((sym.name == tpnme.REFINE_CLASS_NAME) ||
                    (sym.name startsWith tpnme.ANON_CLASS_NAME) ||
                    (sym.name == tpnme.ROOT))) {
                if (sym.isStatic && !(pending contains sym))
                  infoMap ++= {
                    infoMapCache get sym match {
                      case Some(imap) => imap
                      case None =>
                        val result = new InfoMap
                        getClassParts(sym.tpeHK)(result, new mutable.HashSet(), pending + sym)
                        infoMapCache(sym) = result
                        result
                    }
                  }
                else
                  getClassParts(tp)
                args foreach (getParts(_))
              }
            } else if (sym.isAliasType) {
              getParts(tp.normalize) // SI-7180 Normalize needed to expand HK type refs
            } else if (sym.isAbstractType) {
              getParts(tp.bounds.hi)
            }
          case ThisType(_) =>
            getParts(tp.widen)
          case _: SingletonType =>
            getParts(tp.widen)
          case HasMethodMatching(_, argtpes, restpe) =>
            for (tp <- argtpes) getParts(tp)
            getParts(restpe)
          case RefinedType(ps, _) =>
            for (p <- ps) getParts(p)
          case AnnotatedType(_, t, _) =>
            getParts(t)
          case ExistentialType(_, t) =>
            getParts(t)
          case PolyType(_, t) =>
            getParts(t)
          case _ =>
        }
      }

      val infoMap = new InfoMap
      getParts(tp)(infoMap, new mutable.HashSet(), Set())
      printInference(
        ptBlock("companionImplicitMap " + tp, infoMap.toSeq.map({ case (k, v) => ("" + k, v.mkString(", ")) }): _*)
      )
      infoMap
    }

    /** The implicits made available by type `pt`.
     *  These are all implicits found in companion objects of classes C
     *  such that some part of `tp` has C as one of its superclasses.
     */
    private def implicitsOfExpectedType: Infoss = {
      if (Statistics.canEnable) Statistics.incCounter(implicitCacheAccs)
      implicitsCache get pt match {
        case Some(implicitInfoss) =>
          if (Statistics.canEnable) Statistics.incCounter(implicitCacheHits)
          implicitInfoss
        case None =>
          val start = if (Statistics.canEnable) Statistics.startTimer(subtypeETNanos) else null
          //        val implicitInfoss = companionImplicits(pt)
          val implicitInfoss1 = companionImplicitMap(pt).valuesIterator.toList
          //        val is1 = implicitInfoss.flatten.toSet
          //        val is2 = implicitInfoss1.flatten.toSet
          //        for (i <- is1)
          //          if (!(is2 contains i)) println("!!! implicit infos of "+pt+" differ, new does not contain "+i+",\nold: "+implicitInfoss+",\nnew: "+implicitInfoss1)
          //        for (i <- is2)
          //          if (!(is1 contains i)) println("!!! implicit infos of "+pt+" differ, old does not contain "+i+",\nold: "+implicitInfoss+",\nnew: "+implicitInfoss1)
          if (Statistics.canEnable) Statistics.stopTimer(subtypeETNanos, start)
          implicitsCache(pt) = implicitInfoss1
          if (implicitsCache.size >= sizeLimit)
            implicitsCache -= implicitsCache.keysIterator.next
          implicitInfoss1
      }
    }

    private def TagSymbols =  TagMaterializers.keySet
    private val TagMaterializers = Map[Symbol, Symbol](
      ClassTagClass    -> materializeClassTag,
      WeakTypeTagClass -> materializeWeakTypeTag,
      TypeTagClass     -> materializeTypeTag
    )

    /** Creates a tree will produce a tag of the requested flavor.
      * An EmptyTree is returned if materialization fails.
      */
    private def tagOfType(pre: Type, tp: Type, tagClass: Symbol): SearchResult = {
      def success(arg: Tree) = {
        def isMacroException(msg: String): Boolean =
          // [Eugene] very unreliable, ask Hubert about a better way
          msg contains "exception during macro expansion"

        def processMacroExpansionError(pos: Position, msg: String): SearchResult = {
          // giving up and reporting all macro exceptions regardless of their source
          // this might lead to an avalanche of errors if one of your implicit macros misbehaves
          if (isMacroException(msg)) context.error(pos, msg)
          failure(arg, "failed to typecheck the materialized tag: %n%s".format(msg), pos)
        }

        try {
          val tree1 = typedPos(pos.focus)(arg)
          context.firstError match {
            case Some(err) => processMacroExpansionError(err.errPos, err.errMsg)
            case None      => new SearchResult(tree1, EmptyTreeTypeSubstituter)
          }
        } catch {
          case ex: TypeError =>
            processMacroExpansionError(ex.pos, ex.msg)
        }
      }

      val prefix = (
        // ClassTags are not path-dependent, so their materializer doesn't care about prefixes
        if (tagClass eq ClassTagClass) EmptyTree
        else pre match {
          case SingleType(prePre, preSym) =>
            gen.mkAttributedRef(prePre, preSym) setType pre
          // necessary only to compile typetags used inside the Universe cake
          case ThisType(thisSym) =>
            gen.mkAttributedThis(thisSym)
          case _ =>
            // if `pre` is not a PDT, e.g. if someone wrote
            //   implicitly[scala.reflect.macros.Context#TypeTag[Int]]
            // then we need to fail, because we don't know the prefix to use during type reification
            // upd. we also need to fail silently, because this is a very common situation
            // e.g. quite often we're searching for BaseUniverse#TypeTag, e.g. for a type tag in any universe
            // so that if we find one, we could convert it to whatever universe we need by the means of the `in` method
            // if no tag is found in scope, we end up here, where we ask someone to materialize the tag for us
            // however, since the original search was about a tag with no particular prefix, we cannot proceed
            // this situation happens very often, so emitting an error message here (even if only for -Xlog-implicits) would be too much
            //return failure(tp, "tag error: unsupported prefix type %s (%s)".format(pre, pre.kind))
            return SearchFailure
        }
      )
      // todo. migrate hardcoded materialization in Implicits to corresponding implicit macros
      val materializer = atPos(pos.focus)(gen.mkMethodCall(TagMaterializers(tagClass), List(tp), if (prefix != EmptyTree) List(prefix) else List()))
      if (settings.XlogImplicits) reporter.echo(pos, "materializing requested %s.%s[%s] using %s".format(pre, tagClass.name, tp, materializer))
      if (context.macrosEnabled) success(materializer)
      // don't call `failure` here. if macros are disabled, we just fail silently
      // otherwise -Xlog-implicits will spam the long with zillions of "macros are disabled"
      // this is ugly but temporary, since all this code will be removed once I fix implicit macros
      else SearchFailure
    }

    private val ManifestSymbols = Set[Symbol](PartialManifestClass, FullManifestClass, OptManifestClass)

    /** Creates a tree that calls the relevant factory method in object
      * scala.reflect.Manifest for type 'tp'. An EmptyTree is returned if
      * no manifest is found. todo: make this instantiate take type params as well?
      */
    private def manifestOfType(tp: Type, flavor: Symbol): SearchResult = {
      val full = flavor == FullManifestClass
      val opt = flavor == OptManifestClass

      /* Creates a tree that calls the factory method called constructor in object scala.reflect.Manifest */
      def manifestFactoryCall(constructor: String, tparg: Type, args: Tree*): Tree =
        if (args contains EmptyTree) EmptyTree
        else typedPos(tree.pos.focus) {
          val mani = gen.mkManifestFactoryCall(full, constructor, tparg, args.toList)
          if (settings.debug) println("generated manifest: "+mani) // DEBUG
          mani
        }

      /* Creates a tree representing one of the singleton manifests.*/
      def findSingletonManifest(name: String) = typedPos(tree.pos.focus) {
        Select(gen.mkAttributedRef(FullManifestModule), name)
      }

      /* Re-wraps a type in a manifest before calling inferImplicit on the result */
      def findManifest(tp: Type, manifestClass: Symbol = if (full) FullManifestClass else PartialManifestClass) =
        inferImplicit(tree, appliedType(manifestClass, tp), reportAmbiguous = true, isView = false, context).tree

      def findSubManifest(tp: Type) = findManifest(tp, if (full) FullManifestClass else OptManifestClass)
      def mot(tp0: Type, from: List[Symbol], to: List[Type]): SearchResult = {
        implicit def wrapResult(tree: Tree): SearchResult =
          if (tree == EmptyTree) SearchFailure else new SearchResult(tree, if (from.isEmpty) EmptyTreeTypeSubstituter else new TreeTypeSubstituter(from, to))

        val tp1 = tp0.dealias
        tp1 match {
          case ThisType(_) | SingleType(_, _) =>
            // can't generate a reference to a value that's abstracted over by an existential
            if (containsExistential(tp1)) EmptyTree
            else manifestFactoryCall("singleType", tp, gen.mkAttributedQualifier(tp1))
          case ConstantType(value) =>
            manifestOfType(tp1.deconst, FullManifestClass)
          case TypeRef(pre, sym, args) =>
            if (isPrimitiveValueClass(sym) || isPhantomClass(sym)) {
              findSingletonManifest(sym.name.toString)
            } else if (sym == ObjectClass || sym == AnyRefClass) {
              findSingletonManifest("Object")
            } else if (sym == RepeatedParamClass || sym == ByNameParamClass) {
              EmptyTree
            } else if (sym == ArrayClass && args.length == 1) {
              manifestFactoryCall("arrayType", args.head, findManifest(args.head))
            } else if (sym.isClass) {
              val classarg0 = gen.mkClassOf(tp1)
              val classarg = tp match {
                case _: ExistentialType => gen.mkCast(classarg0, ClassType(tp))
                case _                  => classarg0
              }
              val suffix = classarg :: (args map findSubManifest)
              manifestFactoryCall(
                "classType", tp,
                (if ((pre eq NoPrefix) || pre.typeSymbol.isStaticOwner) suffix
                 else findSubManifest(pre) :: suffix): _*)
            } else if (sym.isExistentiallyBound && full) {
              manifestFactoryCall("wildcardType", tp,
                                  findManifest(tp.bounds.lo), findManifest(tp.bounds.hi))
            }
            // looking for a manifest of a type parameter that hasn't been inferred by now,
            // can't do much, but let's not fail
            else if (undetParams contains sym) {
              // #3859: need to include the mapping from sym -> NothingClass.tpe in the SearchResult
              mot(NothingClass.tpe, sym :: from, NothingClass.tpe :: to)
            } else {
              // a manifest should have been found by normal searchImplicit
              EmptyTree
            }
          case RefinedType(parents, decls) => // !!! not yet: if !full || decls.isEmpty =>
            // refinement is not generated yet
            if (hasLength(parents, 1)) findManifest(parents.head)
            else if (full) manifestFactoryCall("intersectionType", tp, parents map findSubManifest: _*)
            else mot(erasure.intersectionDominator(parents), from, to)
          case ExistentialType(tparams, result) =>
            mot(tp1.skolemizeExistential, from, to)
          case _ =>
            EmptyTree
          }
      }

      if (full) {
        val tagInScope = resolveTypeTag(pos, NoType, tp, concrete = true, allowMaterialization = false)
        if (tagInScope.isEmpty) mot(tp, Nil, Nil)
        else {
          if (ReflectRuntimeUniverse == NoSymbol) {
            // todo. write a test for this
            context.error(pos,
              sm"""to create a manifest here, it is necessary to interoperate with the type tag `$tagInScope` in scope.
                  |however typetag -> manifest conversion requires Scala reflection, which is not present on the classpath.
                  |to proceed put scala-reflect.jar on your compilation classpath and recompile.""")
            return SearchFailure
          }
          if (resolveClassTag(pos, tp, allowMaterialization = true) == EmptyTree) {
            context.error(pos,
              sm"""to create a manifest here, it is necessary to interoperate with the type tag `$tagInScope` in scope.
                  |however typetag -> manifest conversion requires a class tag for the corresponding type to be present.
                  |to proceed add a class tag to the type `$tp` (e.g. by introducing a context bound) and recompile.""")
            return SearchFailure
          }
          val cm = typed(Ident(ReflectRuntimeCurrentMirror))
          val interop = gen.mkMethodCall(ReflectRuntimeUniverse, nme.typeTagToManifest, List(tp), List(cm, tagInScope))
          wrapResult(interop)
        }
      } else {
        mot(tp, Nil, Nil) match {
          case SearchFailure if opt => wrapResult(gen.mkAttributedRef(NoManifest))
          case result               => result
        }
      }
    }

    def wrapResult(tree: Tree): SearchResult =
      if (tree == EmptyTree) SearchFailure else new SearchResult(tree, EmptyTreeTypeSubstituter)

    /** Materializes implicits of predefined types (currently, manifests and tags).
     *  Will be replaced by implicit macros once we fix them.
     */
    private def materializeImplicit(pt: Type): SearchResult =
      pt match {
        case TypeRef(_, sym, _) if sym.isAbstractType =>
          materializeImplicit(pt.dealias.bounds.lo) // #3977: use pt.dealias, not pt (if pt is a type alias, pt.bounds.lo == pt)
        case pt @ TypeRef(pre, sym, arg :: Nil) =>
          sym match {
            case sym if ManifestSymbols(sym) => manifestOfType(arg, sym)
            case sym if TagSymbols(sym) => tagOfType(pre, arg, sym)
            // as of late ClassManifest is an alias of ClassTag
            // hence we need to take extra care when performing dealiasing
            // because it might destroy the flavor of the manifest requested by the user
            // when the user wants ClassManifest[T], we should invoke `manifestOfType` not `tagOfType`
            // hence we don't do `pt.dealias` as we did before, but rather do `pt.betaReduce`
            // unlike `dealias`, `betaReduce` performs at most one step of dealiasing
            // while dealias pops all aliases in a single invocation
            case sym if sym.isAliasType => materializeImplicit(pt.betaReduce)
            case _ => SearchFailure
          }
        case _ =>
          SearchFailure
      }

    /** The result of the implicit search:
     *  First search implicits visible in current context.
     *  If that fails, search implicits in expected type `pt`.
     *
     *  todo. the following lines should be deleted after we migrate delegate tag materialization to implicit macros
     *  If that fails, and `pt` is an instance of a ClassTag, try to construct a class tag.
     *  If that fails, and `pt` is an instance of a TypeTag, try to construct a type tag.
     *  If that fails, and `pt` is an instance of a ClassManifest, try to construct a class manifest.
     *  If that fails, and `pt` is an instance of a Manifest, try to construct a manifest.
     *  If that fails, and `pt` is an instance of a OptManifest, try to construct a class manifest and return NoManifest if construction fails.
     *  If all fails return SearchFailure
     */
    def bestImplicit: SearchResult = {
      val failstart = if (Statistics.canEnable) Statistics.startTimer(inscopeFailNanos) else null
      val succstart = if (Statistics.canEnable) Statistics.startTimer(inscopeSucceedNanos) else null

      var result = searchImplicit(context.implicitss, isLocal = true)

      if (result.isFailure) {
        if (Statistics.canEnable) Statistics.stopTimer(inscopeFailNanos, failstart)
      } else {
        if (Statistics.canEnable) Statistics.stopTimer(inscopeSucceedNanos, succstart)
        if (Statistics.canEnable) Statistics.incCounter(inscopeImplicitHits)
      }
      if (result.isFailure) {
        val previousErrs = context.flushAndReturnBuffer()
        val failstart = if (Statistics.canEnable) Statistics.startTimer(oftypeFailNanos) else null
        val succstart = if (Statistics.canEnable) Statistics.startTimer(oftypeSucceedNanos) else null

        val wasAmbigious = result.isAmbiguousFailure // SI-6667, never search companions after an ambiguous error in in-scope implicits
        result = materializeImplicit(pt)

        // `materializeImplicit` does some preprocessing for `pt`
        // is it only meant for manifests/tags or we need to do the same for `implicitsOfExpectedType`?
        if (result.isFailure && !wasAmbigious) result = searchImplicit(implicitsOfExpectedType, isLocal = false)

        if (result.isFailure) {
          context.updateBuffer(previousErrs)
          if (Statistics.canEnable) Statistics.stopTimer(oftypeFailNanos, failstart)
        } else {
          if (Statistics.canEnable) Statistics.stopTimer(oftypeSucceedNanos, succstart)
          if (Statistics.canEnable) Statistics.incCounter(oftypeImplicitHits)
        }
      }

      if (result.isFailure && settings.debug)
        log("no implicits found for "+pt+" "+pt.typeSymbol.info.baseClasses+" "+implicitsOfExpectedType)

      result
    }

    def allImplicits: List[SearchResult] = {
      def search(iss: Infoss, isLocal: Boolean) = applicableInfos(iss, isLocal).values
      (search(context.implicitss, isLocal = true) ++ search(implicitsOfExpectedType, isLocal = false)).toList.filter(_.tree ne EmptyTree)
    }

    // find all implicits for some type that contains type variables
    // collect the constraints that result from typing each implicit
    def allImplicitsPoly(tvars: List[TypeVar]): List[(SearchResult, List[TypeConstraint])] = {
      def resetTVars() = tvars foreach { _.constr = new TypeConstraint }

      def eligibleInfos(iss: Infoss, isLocal: Boolean) = {
        val eligible = new ImplicitComputation(iss, isLocal).eligible
        eligible.toList.flatMap {
          (ii: ImplicitInfo) =>
        // each ImplicitInfo contributes a distinct set of constraints (generated indirectly by typedImplicit)
        // thus, start each type var off with a fresh for every typedImplicit
        resetTVars()
        // any previous errors should not affect us now
        context.flushBuffer()

            val res = typedImplicit(ii, ptChecked = false, isLocal)
        if (res.tree ne EmptyTree) List((res, tvars map (_.constr)))
        else Nil
      }
    }
      eligibleInfos(context.implicitss, isLocal = true) ++ eligibleInfos(implicitsOfExpectedType, isLocal = false)
  }
  }

  object ImplicitNotFoundMsg {
    def unapply(sym: Symbol): Option[(Message)] = sym.implicitNotFoundMsg match {
      case Some(m) => Some(new Message(sym, m))
      case None if sym.isAliasType =>
        // perform exactly one step of dealiasing
        // this is necessary because ClassManifests are now aliased to ClassTags
        // but we don't want to intimidate users by showing unrelated error messages
        unapply(sym.info.resultType.betaReduce.typeSymbolDirect)
      case _ => None
    }

    // check the message's syntax: should be a string literal that may contain occurrences of the string "${X}",
    // where `X` refers to a type parameter of `sym`
    def check(sym: Symbol): Option[String] =
      sym.getAnnotation(ImplicitNotFoundClass).flatMap(_.stringArg(0) match {
        case Some(m) => new Message(sym, m).validate
        case None => Some("Missing argument `msg` on implicitNotFound annotation.")
      })


    class Message(sym: Symbol, msg: String) {
      // http://dcsobral.blogspot.com/2010/01/string-interpolation-in-scala-with.html
      private def interpolate(text: String, vars: Map[String, String]) = {
        """\$\{([^}]+)\}""".r.replaceAllIn(text, (_: Regex.Match) match {
          case Regex.Groups(v) => java.util.regex.Matcher.quoteReplacement(vars.getOrElse(v, "")) // #3915: need to quote replacement string since it may include $'s (such as the interpreter's $iw)
        })}

      private lazy val typeParamNames: List[String] = sym.typeParams.map(_.decodedName)

      def format(paramName: Name, paramTp: Type): String = format(paramTp.typeArgs map (_.toString))
      def format(typeArgs: List[String]): String =
        interpolate(msg, Map((typeParamNames zip typeArgs): _*)) // TODO: give access to the name and type of the implicit argument, etc?

      def validate: Option[String] = {
        // is there a shorter way to avoid the intermediate toList?
        val refs = """\$\{([^}]+)\}""".r.findAllIn(msg).matchData.map(_ group 1).toSet
        val decls = typeParamNames.toSet

        (refs &~ decls) match {
          case s if s.isEmpty => None
          case unboundNames =>
            val singular = unboundNames.size == 1
            Some("The type parameter"+( if(singular) " " else "s " )+ unboundNames.mkString(", ")  +
                  " referenced in the message of the @implicitNotFound annotation "+( if(singular) "is" else "are" )+
                  " not defined by "+ sym +".")
        }
      }
    }
  }
}

object ImplicitsStats {

  import scala.reflect.internal.TypesStats._

  val rawTypeImpl         = Statistics.newSubCounter ("  of which in implicits", rawTypeCount)
  val subtypeImpl         = Statistics.newSubCounter("  of which in implicit", subtypeCount)
  val findMemberImpl      = Statistics.newSubCounter("  of which in implicit", findMemberCount)
  val subtypeAppInfos     = Statistics.newSubCounter("  of which in app impl", subtypeCount)
  val implicitSearchCount = Statistics.newCounter   ("#implicit searches", "typer")
  val plausiblyCompatibleImplicits
                                  = Statistics.newSubCounter("  #plausibly compatible", implicitSearchCount)
  val matchingImplicits   = Statistics.newSubCounter("  #matching", implicitSearchCount)
  val typedImplicits      = Statistics.newSubCounter("  #typed", implicitSearchCount)
  val foundImplicits      = Statistics.newSubCounter("  #found", implicitSearchCount)
  val improvesCount       = Statistics.newSubCounter("implicit improves tests", implicitSearchCount)
  val improvesCachedCount = Statistics.newSubCounter("#implicit improves cached ", implicitSearchCount)
  val inscopeImplicitHits = Statistics.newSubCounter("#implicit inscope hits", implicitSearchCount)
  val oftypeImplicitHits  = Statistics.newSubCounter("#implicit oftype hits ", implicitSearchCount)
  val implicitNanos       = Statistics.newSubTimer  ("time spent in implicits", typerNanos)
  val inscopeSucceedNanos = Statistics.newSubTimer  ("  successful in scope", typerNanos)
  val inscopeFailNanos    = Statistics.newSubTimer  ("  failed in scope", typerNanos)
  val oftypeSucceedNanos  = Statistics.newSubTimer  ("  successful of type", typerNanos)
  val oftypeFailNanos     = Statistics.newSubTimer  ("  failed of type", typerNanos)
  val subtypeETNanos      = Statistics.newSubTimer  ("  assembling parts", typerNanos)
  val matchesPtNanos      = Statistics.newSubTimer  ("  matchesPT", typerNanos)
  val implicitCacheAccs   = Statistics.newCounter   ("implicit cache accesses", "typer")
  val implicitCacheHits   = Statistics.newSubCounter("implicit cache hits", implicitCacheAccs)
<<<<<<< HEAD
}

// only used when -Xdivergence211 is turned off
class DivergentImplicit extends Exception
object DivergentImplicit extends DivergentImplicit
=======
}
>>>>>>> be405eed
<|MERGE_RESOLUTION|>--- conflicted
+++ resolved
@@ -81,18 +81,12 @@
       printTyping("typing implicit: %s %s".format(tree, context.undetparamsString))
     val implicitSearchContext = context.makeImplicit(reportAmbiguous)
     val result = new ImplicitSearch(tree, pt, isView, implicitSearchContext, pos).bestImplicit
-<<<<<<< HEAD
-    if ((result.isFailure || !settings.Xdivergence211.value) && saveAmbiguousDivergent && implicitSearchContext.hasErrors) {
-      context.updateBuffer(implicitSearchContext.errBuffer.filter(err => err.kind == ErrorKinds.Ambiguous || err.kind == ErrorKinds.Divergent))
-      debugwarn("update buffer: " + implicitSearchContext.errBuffer)
-=======
     if (result.isFailure && saveAmbiguousDivergent && implicitSearchContext.hasErrors) {
       context.updateBuffer(implicitSearchContext.reportBuffer.errors.collect {
         case dte: DivergentImplicitTypeError => dte
         case ate: AmbiguousImplicitTypeError => ate
       })
       debuglog("update buffer: " + implicitSearchContext.reportBuffer.errors)
->>>>>>> be405eed
     }
     printInference("[infer implicit] inferred " + result)
     context.undetparams = context.undetparams filterNot result.subst.from.contains
@@ -111,26 +105,6 @@
   def inferImplicit(tree: Tree, pt: Type, isView: Boolean, context: Context, silent: Boolean, withMacrosDisabled: Boolean, pos: Position, onError: (Position, String) => Unit): Tree = {
     val wrapper1 = if (!withMacrosDisabled) (context.withMacrosEnabled[SearchResult] _) else (context.withMacrosDisabled[SearchResult] _)
     def wrapper(inference: => SearchResult) = wrapper1(inference)
-<<<<<<< HEAD
-    def fail(reason: Option[String]) = {
-      if (!silent) {
-        if (context.hasErrors) onError(context.errBuffer.head.errPos, context.errBuffer.head.errMsg)
-        else onError(pos, reason getOrElse "implicit search has failed. to find out the reason, turn on -Xlog-implicits")
-      }
-      EmptyTree
-    }
-    try {
-      wrapper(inferImplicit(tree, pt, reportAmbiguous = true, isView = isView, context = context, saveAmbiguousDivergent = !silent, pos = pos)) match {
-        case failure if failure.tree.isEmpty => fail(None)
-        case success => success.tree
-      }
-    } catch {
-      case ex: DivergentImplicit =>
-        if (settings.Xdivergence211.value)
-          debugwarn("this shouldn't happen. DivergentImplicit exception has been thrown with -Xdivergence211 turned on: "+ex)
-        fail(Some("divergent implicit expansion"))
-    }
-=======
     val result = wrapper(inferImplicit(tree, pt, reportAmbiguous = true, isView = isView, context = context, saveAmbiguousDivergent = !silent, pos = pos))
     if (result.isFailure && !silent) {
       val err = context.firstError
@@ -139,7 +113,6 @@
       onError(errPos, errMsg)
     }
     result.tree
->>>>>>> be405eed
   }
 
   /** Find all views from type `tp` (in which `tpars` are free)
@@ -198,10 +171,6 @@
 
     def isFailure          = false
     def isAmbiguousFailure = false
-<<<<<<< HEAD
-    // only used when -Xdivergence211 is turned on
-=======
->>>>>>> be405eed
     def isDivergent        = false
     final def isSuccess    = !isFailure
   }
@@ -210,10 +179,6 @@
     override def isFailure = true
   }
 
-<<<<<<< HEAD
-  // only used when -Xdivergence211 is turned on
-=======
->>>>>>> be405eed
   lazy val DivergentSearchFailure = new SearchResult(EmptyTree, EmptyTreeTypeSubstituter) {
     override def isFailure   = true
     override def isDivergent = true
@@ -476,55 +441,21 @@
       (context.openImplicits find { case OpenImplicit(info, tp, tree1) => !info.sym.isMacro && tree1.symbol == tree.symbol && dominates(pt, tp)}) match {
          case Some(pending) =>
            //println("Pending implicit "+pending+" dominates "+pt+"/"+undetParams) //@MDEBUG
-<<<<<<< HEAD
-           if (settings.Xdivergence211.value) DivergentSearchFailure
-           else throw DivergentImplicit
-=======
            DivergentSearchFailure
->>>>>>> be405eed
          case None =>
-           def pre211DivergenceLogic() = {
            try {
              context.openImplicits = OpenImplicit(info, pt, tree) :: context.openImplicits
              // println("  "*context.openImplicits.length+"typed implicit "+info+" for "+pt) //@MDEBUG
              val result = typedImplicit0(info, ptChecked, isLocal)
              if (result.isDivergent) {
                //println("DivergentImplicit for pt:"+ pt +", open implicits:"+context.openImplicits) //@MDEBUG
-<<<<<<< HEAD
-               if (context.openImplicits.tail.isEmpty) {
-                 if (!pt.isErroneous && !info.sym.isMacro)
-                   DivergingImplicitExpansionError(tree, pt, info.sym)(context)
-                 SearchFailure
-               } else {
-                 throw DivergentImplicit
-               }
-=======
                if (context.openImplicits.tail.isEmpty && !pt.isErroneous)
                  DivergingImplicitExpansionError(tree, pt, info.sym)(context)
              }
              result
->>>>>>> be405eed
            } finally {
              context.openImplicits = context.openImplicits.tail
            }
-           }
-           def post211DivergenceLogic() = {
-             try {
-               context.openImplicits = OpenImplicit(info, pt, tree) :: context.openImplicits
-               // println("  "*context.openImplicits.length+"typed implicit "+info+" for "+pt) //@MDEBUG
-               val result = typedImplicit0(info, ptChecked, isLocal)
-               if (result.isDivergent) {
-                 //println("DivergentImplicit for pt:"+ pt +", open implicits:"+context.openImplicits) //@MDEBUG
-                 if (context.openImplicits.tail.isEmpty && !pt.isErroneous)
-                   DivergingImplicitExpansionError(tree, pt, info.sym)(context)
-               }
-               result
-             } finally {
-               context.openImplicits = context.openImplicits.tail
-             }
-           }
-           if (settings.Xdivergence211.value) post211DivergenceLogic()
-           else pre211DivergenceLogic()
        }
     }
 
@@ -897,9 +828,6 @@
 
       /** Preventing a divergent implicit from terminating implicit search,
        *  so that if there is a best candidate it can still be selected.
-       *
-       *  The old way of handling divergence.
-       *  Only enabled when -Xdivergence211 is turned off.
        */
       object DivergentImplicitRecovery {
         // symbol of the implicit that caused the divergence.
@@ -917,28 +845,6 @@
           } else search
       }
 
-      /** Preventing a divergent implicit from terminating implicit search,
-       *  so that if there is a best candidate it can still be selected.
-       *
-       *  The new way of handling divergence.
-       *  Only enabled when -Xdivergence211 is turned on.
-       */
-      object DivergentImplicitRecovery {
-        // symbol of the implicit that caused the divergence.
-        // Initially null, will be saved on first diverging expansion.
-        private var implicitSym: Symbol    = _
-        private var countdown: Int = 1
-
-        def sym: Symbol = implicitSym
-        def apply(search: SearchResult, i: ImplicitInfo): SearchResult =
-          if (search.isDivergent && countdown > 0) {
-            countdown -= 1
-            implicitSym = i.sym
-            log("discarding divergent implicit ${implicitSym} during implicit search")
-            SearchFailure
-          } else search
-      }
-
       /** Sorted list of eligible implicits.
        */
       val eligible = {
@@ -965,22 +871,7 @@
       @tailrec private def rankImplicits(pending: Infos, acc: Infos): Infos = pending match {
         case Nil      => acc
         case i :: is  =>
-<<<<<<< HEAD
-          def pre211tryImplicitInfo(i: ImplicitInfo) =
-            try typedImplicit(i, ptChecked = true, isLocal)
-            catch divergenceHandler
-
-          def post211tryImplicitInfo(i: ImplicitInfo) =
-            DivergentImplicitRecovery(typedImplicit(i, ptChecked = true, isLocal), i)
-
-          {
-            if (settings.Xdivergence211.value) post211tryImplicitInfo(i)
-            else pre211tryImplicitInfo(i)
-          } match {
-            // only used if -Xdivergence211 is turned on
-=======
           DivergentImplicitRecovery(typedImplicit(i, ptChecked = true, isLocal), i) match {
->>>>>>> be405eed
             case sr if sr.isDivergent =>
               Nil
             case sr if sr.isFailure =>
@@ -1036,10 +927,8 @@
           /* If there is no winner, and we witnessed and caught divergence,
            * now we can throw it for the error message.
            */
-<<<<<<< HEAD
-          if (divergence || DivergentImplicitRecovery.sym != null) {
-            if (settings.Xdivergence211.value) DivergingImplicitExpansionError(tree, pt, DivergentImplicitRecovery.sym)(context)
-            else throw DivergentImplicit
+          if (DivergentImplicitRecovery.sym != null) {
+            DivergingImplicitExpansionError(tree, pt, DivergentImplicitRecovery.sym)(context)
           } else invalidImplicits take 1 foreach { sym =>
             def isSensibleAddendum = pt match {
               case Function1(_, out) => out <:< sym.tpe.finalResultType
@@ -1047,11 +936,6 @@
             }
             // Don't pitch in with this theory unless it looks plausible that the
             // implicit would have helped
-=======
-          if (DivergentImplicitRecovery.sym != null) {
-            DivergingImplicitExpansionError(tree, pt, DivergentImplicitRecovery.sym)(context)
-          } else if (invalidImplicits.nonEmpty)
->>>>>>> be405eed
             setAddendum(pos, () =>
               if (isSensibleAddendum)
                 s"\n Note: implicit $sym is not applicable here because it comes after the application point and it lacks an explicit result type"
@@ -1606,12 +1490,4 @@
   val matchesPtNanos      = Statistics.newSubTimer  ("  matchesPT", typerNanos)
   val implicitCacheAccs   = Statistics.newCounter   ("implicit cache accesses", "typer")
   val implicitCacheHits   = Statistics.newSubCounter("implicit cache hits", implicitCacheAccs)
-<<<<<<< HEAD
-}
-
-// only used when -Xdivergence211 is turned off
-class DivergentImplicit extends Exception
-object DivergentImplicit extends DivergentImplicit
-=======
-}
->>>>>>> be405eed
+}