--- conflicted
+++ resolved
@@ -1404,14 +1404,9 @@
       assert(clazz != NoSymbol)
       reenterTypeParams(cdef.tparams)
       val tparams1 = cdef.tparams mapConserve (typedTypeDef)
-<<<<<<< HEAD
-      val impl1 = typerReportAnyContextErrors(context.make(cdef.impl, clazz, new Scope)){
+      val impl1 = typerReportAnyContextErrors(context.make(cdef.impl, clazz, newScope)) {
         _.typedTemplate(cdef.impl, parentTypes(cdef.impl))
       }
-=======
-      val impl1 = newTyper(context.make(cdef.impl, clazz, newScope))
-        .typedTemplate(cdef.impl, parentTypes(cdef.impl))
->>>>>>> 3a09b784
       val impl2 = finishMethodSynthesis(impl1, clazz, context)
       if ((clazz != ClassfileAnnotationClass) &&
           (clazz isNonBottomSubClass ClassfileAnnotationClass))
@@ -1444,8 +1439,7 @@
       val clazz     = mdef.symbol.moduleClass
       val typedMods = removeAnnotations(mdef.mods)
       assert(clazz != NoSymbol, mdef)
-<<<<<<< HEAD
-      val impl1 = typerReportAnyContextErrors(context.make(mdef.impl, clazz, new Scope)){
+      val impl1 = typerReportAnyContextErrors(context.make(mdef.impl, clazz, newScope)) {
         _.typedTemplate(mdef.impl, {
           parentTypes(mdef.impl) ++ (
             if (linkedClass == NoSymbol || !linkedClass.isSerializable || clazz.isSerializable) Nil
@@ -1454,20 +1448,8 @@
               List(TypeTree(SerializableClass.tpe) setPos clazz.pos.focus)
             }
           )
-        })}
-=======
-
-      val typer0 = newTyper(context.make(mdef.impl, clazz, newScope))
-      val impl1  = typer0.typedTemplate(mdef.impl, {
-        parentTypes(mdef.impl) ++ (
-          if (linkedClass == NoSymbol || !linkedClass.isSerializable || clazz.isSerializable) Nil
-          else {
-            clazz.makeSerializable()
-            List(TypeTree(SerializableClass.tpe) setPos clazz.pos.focus)
-          }
-        )
-      })
->>>>>>> 3a09b784
+        })
+      }
       val impl2  = finishMethodSynthesis(impl1, clazz, context)
 
       treeCopy.ModuleDef(mdef, typedMods, mdef.name, impl2) setType NoType
