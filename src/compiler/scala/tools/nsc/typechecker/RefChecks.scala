--- conflicted
+++ resolved
@@ -1405,16 +1405,9 @@
           .toList
       }
 
-<<<<<<< HEAD
-      def checkIsElidable(sym: Symbol): Unit = if (sym ne null) sym.elisionLevel.foreach { level =>
-        if (!sym.isMethod || sym.isAccessor || sym.isLazy || sym.isDeferred) {
-          val rest = if (sym.isDeferred) " The annotation affects only the annotated method, not overriding methods in subclasses." else ""
-          reporter.error(sym.pos, s"${sym.name}: Only concrete methods can be marked @elidable.$rest")
-        }
-=======
       // assumes non-empty `anns`
       def groupRepeatableAnnotations(sym: Symbol, anns: List[AnnotationInfo]): List[AnnotationInfo] =
-        if (!(sym isSubClass ClassfileAnnotationClass)) anns else anns match {
+        if (!sym.isJavaDefined) anns else anns match {
           case single :: Nil => anns
           case multiple      =>
             sym.getAnnotation(AnnotationRepeatableAttr) match {
@@ -1438,10 +1431,11 @@
             }
         }
 
-      def checkIsElisible(sym: Symbol) = if (sym ne null) sym.elisionLevel.foreach { level =>
-        if (!sym.isMethod || sym.isAccessor || sym.isLazy || sym.isDeferred)
-          reporter.error(sym.pos, s"${sym.name}: Only methods can be marked @elidable.")
->>>>>>> d322514e
+      def checkIsElidable(sym: Symbol): Unit = if (sym ne null) sym.elisionLevel.foreach { level =>
+        if (!sym.isMethod || sym.isAccessor || sym.isLazy || sym.isDeferred) {
+          val rest = if (sym.isDeferred) " The annotation affects only the annotated method, not overriding methods in subclasses." else ""
+          reporter.error(sym.pos, s"${sym.name}: Only concrete methods can be marked @elidable.$rest")
+        }
       }
       if (settings.isScala213) checkIsElidable(tree.symbol)
 
