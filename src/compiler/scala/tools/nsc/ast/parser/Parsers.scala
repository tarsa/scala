/* NSC -- new Scala compiler
 * Copyright 2005-2013 LAMP/EPFL
 * @author  Martin Odersky
 */

//todo: allow infix type patterns
//todo verify when stableId's should be just plain qualified type ids

package scala.tools.nsc
package ast.parser

import scala.collection.{ mutable, immutable }
import mutable.{ ListBuffer, StringBuilder }
import scala.reflect.internal.{ ModifierFlags => Flags }
import scala.reflect.internal.Chars.{ isScalaLetter }
import scala.reflect.internal.util.{ SourceFile, OffsetPosition }
import Tokens._
import util.FreshNameCreator

/** Historical note: JavaParsers started life as a direct copy of Parsers
 *  but at a time when that Parsers had been replaced by a different one.
 *  Later it was dropped and the original Parsers reinstated, leaving us with
 *  massive duplication between Parsers and JavaParsers.
 *
 *  This trait and the similar one for Scanners/JavaScanners represents
 *  the beginnings of a campaign against this latest incursion by Cutty
 *  McPastington and his army of very similar soldiers.
 */
trait ParsersCommon extends ScannersCommon { self =>
  val global : Global
  import global._

  def newLiteral(const: Any) = Literal(Constant(const))
  def literalUnit            = newLiteral(())

  class ParserTreeBuilder extends TreeBuilder {
    val global: self.global.type = self.global
    def freshName(prefix: String): Name               = freshTermName(prefix)
    def freshTermName(prefix: String): TermName       = currentUnit.freshTermName(prefix)
    def freshTypeName(prefix: String): TypeName       = currentUnit.freshTypeName(prefix)
    def o2p(offset: Int): Position                    = new OffsetPosition(currentUnit.source, offset)
    def r2p(start: Int, mid: Int, end: Int): Position = rangePos(currentUnit.source, start, mid, end)
  }

  /** This is now an abstract class, only to work around the optimizer:
   *  methods in traits are never inlined.
   */
  abstract class ParserCommon {
    val in: ScannerCommon
    def freshName(prefix: String): Name
    def freshTermName(prefix: String): TermName
    def freshTypeName(prefix: String): TypeName
    def deprecationWarning(off: Int, msg: String): Unit
    def accept(token: Int): Int

    /** Methods inParensOrError and similar take a second argument which, should
     *  the next token not be the expected opener (e.g. LPAREN) will be returned
     *  instead of the contents of the groupers.  However in all cases accept(LPAREN)
     *  will be called, so a parse error will still result.  If the grouping is
     *  optional, in.token should be tested before calling these methods.
     */
    @inline final def inParens[T](body: => T): T = {
      accept(LPAREN)
      val ret = body
      accept(RPAREN)
      ret
    }
    @inline final def inParensOrError[T](body: => T, alt: T): T =
      if (in.token == LPAREN) inParens(body)
      else { accept(LPAREN) ; alt }

    @inline final def inParensOrUnit[T](body: => Tree): Tree = inParensOrError(body, literalUnit)
    @inline final def inParensOrNil[T](body: => List[T]): List[T] = inParensOrError(body, Nil)

    @inline final def inBraces[T](body: => T): T = {
      accept(LBRACE)
      val ret = body
      accept(RBRACE)
      ret
    }
    @inline final def inBracesOrError[T](body: => T, alt: T): T =
      if (in.token == LBRACE) inBraces(body)
      else { accept(LBRACE) ; alt }

    @inline final def inBracesOrNil[T](body: => List[T]): List[T] = inBracesOrError(body, Nil)
    @inline final def inBracesOrUnit[T](body: => Tree): Tree = inBracesOrError(body, literalUnit)
    @inline final def dropAnyBraces[T](body: => T): T =
      if (in.token == LBRACE) inBraces(body)
      else body

    @inline final def inBrackets[T](body: => T): T = {
      accept(LBRACKET)
      val ret = body
      accept(RBRACKET)
      ret
    }

    /** Creates an actual Parens node (only used during parsing.)
     */
    @inline final def makeParens(body: => List[Tree]): Parens =
      Parens(inParens(if (in.token == RPAREN) Nil else body))
  }
}

/** Performs the following context-free rewritings:
 *
 *  <ol>
 *    <li>
 *      Places all pattern variables in Bind nodes. In a pattern, for
 *      identifiers `x`:<pre>
 *                 x  => x @ _
 *               x:T  => x @ (_ : T)</pre>
 *    </li>
 *    <li>Removes pattern definitions (PatDef's) as follows:
 *      If pattern is a simple (typed) identifier:<pre>
 *        <b>val</b> x = e     ==>  <b>val</b> x = e
 *        <b>val</b> x: T = e  ==>  <b>val</b> x: T = e</pre>
 *
 *      if there are no variables in pattern<pre>
 *        <b>val</b> p = e  ==>  e match (case p => ())</pre>
 *
 *      if there is exactly one variable in pattern<pre>
 *        <b>val</b> x_1 = e <b>match</b> (case p => (x_1))</pre>
 *
 *      if there is more than one variable in pattern<pre>
 *        <b>val</b> p = e  ==>  <b>private synthetic val</b> t$ = e <b>match</b> (case p => (x_1, ..., x_N))
 *                        <b>val</b> x_1 = t$._1
 *                        ...
 *                        <b>val</b> x_N = t$._N</pre>
 *    </li>
 *    <li>
 *       Removes function types as follows:<pre>
 *        (argtpes) => restpe   ==>   scala.Function_n[argtpes, restpe]</pre>
 *    </li>
 *    <li>
 *      Wraps naked case definitions in a match as follows:<pre>
 *        { cases }   ==>   (x => x.match {cases})<span style="font-family:normal;">, except when already argument to match</span></pre>
 *    </li>
 *  </ol>
 */
trait Parsers extends Scanners with MarkupParsers with ParsersCommon {
self =>
  val global: Global
  import global._

  case class OpInfo(operand: Tree, operator: Name, offset: Offset)

  class SourceFileParser(val source: SourceFile) extends Parser {

    /** The parse starting point depends on whether the source file is self-contained:
     *  if not, the AST will be supplemented.
     */
    def parseStartRule =
      if (source.isSelfContained) () => compilationUnit()
      else () => scriptBody()

    def newScanner(): Scanner = new SourceFileScanner(source)

    /** Scoping operator used to temporarily look into the future.
     *  Backs up scanner data before evaluating a block and restores it after.
     */
    def lookingAhead[T](body: => T): T = {
      val snapshot = (new ScannerData{}).copyFrom(in)
      in.nextToken()
      val res = body
      in copyFrom snapshot
      res
    }

    val in = newScanner()
    in.init()

    private val globalFresh = new FreshNameCreator.Default

    def freshName(prefix: String): Name = freshTermName(prefix)
    def freshTermName(prefix: String): TermName = newTermName(globalFresh.newName(prefix))
    def freshTypeName(prefix: String): TypeName = newTypeName(globalFresh.newName(prefix))

    def o2p(offset: Int): Position = new OffsetPosition(source, offset)
    def r2p(start: Int, mid: Int, end: Int): Position = rangePos(source, start, mid, end)

    // suppress warnings; silent abort on errors
    def warning(offset: Int, msg: String) {}
    def deprecationWarning(offset: Int, msg: String) {}

    def syntaxError(offset: Int, msg: String): Unit = throw new MalformedInput(offset, msg)
    def incompleteInputError(msg: String): Unit = throw new MalformedInput(source.content.length - 1, msg)

    object symbXMLBuilder extends SymbolicXMLBuilder(this, preserveWS = true) { // DEBUG choices
      val global: self.global.type = self.global
    }

    /** the markup parser
     * The first time this lazy val is accessed, we assume we were trying to parse an xml literal.
     * The current position is recorded for later error reporting if it turns out
     * that we don't have the xml library on the compilation classpath.
     */
    private[this] lazy val xmlp = {
      currentUnit.encounteredXml(o2p(in.offset))
      new MarkupParser(this, preserveWS = true)
    }

    def xmlLiteral() : Tree = xmlp.xLiteral
    def xmlLiteralPattern() : Tree = xmlp.xLiteralPattern
  }

  class OutlineParser(source: SourceFile) extends SourceFileParser(source) {

    def skipBraces[T](body: T): T = {
      accept(LBRACE)
      var openBraces = 1
      while (in.token != EOF && openBraces > 0) {
        if (in.token == XMLSTART) xmlLiteral()
        else {
          if (in.token == LBRACE) openBraces += 1
          else if (in.token == RBRACE) openBraces -= 1
          in.nextToken()
        }
      }
      body
    }

    override def blockExpr(): Tree = skipBraces(EmptyTree)

    override def templateBody(isPre: Boolean) = skipBraces((emptyValDef, EmptyTree.asList))
  }

  class UnitParser(val unit: global.CompilationUnit, patches: List[BracePatch]) extends SourceFileParser(unit.source) {
    def this(unit: global.CompilationUnit) = this(unit, Nil)

    override def newScanner() = new UnitScanner(unit, patches)

    override def freshTermName(prefix: String): TermName = unit.freshTermName(prefix)
    override def freshTypeName(prefix: String): TypeName = unit.freshTypeName(prefix)

    override def warning(offset: Int, msg: String) {
      unit.warning(o2p(offset), msg)
    }

    override def deprecationWarning(offset: Int, msg: String) {
      unit.deprecationWarning(o2p(offset), msg)
    }

    private var smartParsing = false
    @inline private def withSmartParsing[T](body: => T): T = {
      val saved = smartParsing
      smartParsing = true
      try body
      finally smartParsing = saved
    }
    def withPatches(patches: List[BracePatch]): UnitParser = new UnitParser(unit, patches)

    val syntaxErrors = new ListBuffer[(Int, String)]
    def showSyntaxErrors() =
      for ((offset, msg) <- syntaxErrors)
        unit.error(o2p(offset), msg)

    override def syntaxError(offset: Int, msg: String) {
      if (smartParsing) syntaxErrors += ((offset, msg))
      else unit.error(o2p(offset), msg)
    }

    override def incompleteInputError(msg: String) {
      val offset = source.content.length - 1
      if (smartParsing) syntaxErrors += ((offset, msg))
      else unit.incompleteInputError(o2p(offset), msg)
    }

    /** parse unit. If there are inbalanced braces,
     *  try to correct them and reparse.
     */
    def smartParse(): Tree = withSmartParsing {
      val firstTry = parse()
      if (syntaxErrors.isEmpty) firstTry
      else in.healBraces() match {
        case Nil      => showSyntaxErrors() ; firstTry
        case patches  => (this withPatches patches).parse()
      }
    }
  }

  final val Local = 0
  final val InBlock = 1
  final val InTemplate = 2

  // These symbols may not yet be loaded (e.g. in the ide) so don't go
  // through definitions to obtain the names.
  lazy val ScalaValueClassNames = Seq(tpnme.AnyVal,
      tpnme.Unit,
      tpnme.Boolean,
      tpnme.Byte,
      tpnme.Short,
      tpnme.Char,
      tpnme.Int,
      tpnme.Long,
      tpnme.Float,
      tpnme.Double)

  import nme.raw

  abstract class Parser extends ParserCommon {
    val in: Scanner

    def freshName(prefix: String): Name
    def freshTermName(prefix: String): TermName
    def freshTypeName(prefix: String): TypeName
    def o2p(offset: Int): Position
    def r2p(start: Int, mid: Int, end: Int): Position

    /** whether a non-continuable syntax error has been seen */
    private var lastErrorOffset : Int = -1

    val treeBuilder = new ParserTreeBuilder
    import treeBuilder.{global => _, _}

    /** The types of the context bounds of type parameters of the surrounding class
     */
    private var classContextBounds: List[Tree] = Nil
    @inline private def savingClassContextBounds[T](op: => T): T = {
      val saved = classContextBounds
      try op
      finally classContextBounds = saved
    }

    /** Are we inside the Scala package? Set for files that start with package scala
     */
    private var inScalaPackage = false
    private var currentPackage = ""
    def resetPackage() {
      inScalaPackage = false
      currentPackage = ""
    }
    private def inScalaRootPackage = inScalaPackage && currentPackage == "scala"

    def parseStartRule: () => Tree

    def parseRule[T](rule: this.type => T): T = {
      val t = rule(this)
      accept(EOF)
      t
    }

    /** This is the general parse entry point.
     */
    def parse(): Tree = parseRule(_.parseStartRule())

    /** This is alternative entry point for repl, script runner, toolbox and quasiquotes.
     */
    def parseStats(): List[Tree] = parseRule(_.templateStats())

    /** This is the parse entry point for code which is not self-contained, e.g.
     *  a script which is a series of template statements.  They will be
     *  swaddled in Trees until the AST is equivalent to the one returned
     *  by compilationUnit().
     */
    def scriptBody(): Tree = {
      val stmts = parseStats()

      def mainModuleName = newTermName(settings.script.value)
      /* If there is only a single object template in the file and it has a
       * suitable main method, we will use it rather than building another object
       * around it.  Since objects are loaded lazily the whole script would have
       * been a no-op, so we're not taking much liberty.
       */
      def searchForMain(): Option[Tree] = {
        /* Have to be fairly liberal about what constitutes a main method since
         * nothing has been typed yet - for instance we can't assume the parameter
         * type will look exactly like "Array[String]" as it could have been renamed
         * via import, etc.
         */
        def isMainMethod(t: Tree) = t match {
          case DefDef(_, nme.main, Nil, List(_), _, _)  => true
          case _                                        => false
        }
        /* For now we require there only be one top level object. */
        var seenModule = false
        val newStmts = stmts collect {
          case t @ Import(_, _) => t
          case md @ ModuleDef(mods, name, template) if !seenModule && (md exists isMainMethod) =>
            seenModule = true
            /* This slightly hacky situation arises because we have no way to communicate
             * back to the scriptrunner what the name of the program is.  Even if we were
             * willing to take the sketchy route of settings.script.value = progName, that
             * does not work when using fsc.  And to find out in advance would impose a
             * whole additional parse.  So instead, if the actual object's name differs from
             * what the script is expecting, we transform it to match.
             */
            if (name == mainModuleName) md
            else treeCopy.ModuleDef(md, mods, mainModuleName, template)
          case _ =>
            /* If we see anything but the above, fail. */
            return None
        }
        Some(makeEmptyPackage(0, newStmts))
      }

      if (mainModuleName == newTermName(ScriptRunner.defaultScriptMain))
        searchForMain() foreach { return _ }

      /*  Here we are building an AST representing the following source fiction,
       *  where `moduleName` is from -Xscript (defaults to "Main") and <stmts> are
       *  the result of parsing the script file.
       *
       *  {{{
       *  object moduleName {
       *    def main(argv: Array[String]): Unit = {
       *      val args = argv
       *      new AnyRef {
       *        stmts
       *      }
       *    }
       *  }
       *  }}}
       */
      def emptyInit   = DefDef(
        NoMods,
        nme.CONSTRUCTOR,
        Nil,
        ListOfNil,
        TypeTree(),
        Block(List(Apply(gen.mkSuperInitCall, Nil)), literalUnit)
      )

      // def main
      def mainParamType = AppliedTypeTree(Ident(tpnme.Array), List(Ident(tpnme.String)))
      def mainParameter = List(ValDef(Modifiers(Flags.PARAM), nme.argv, mainParamType, EmptyTree))
      def mainSetArgv   = List(ValDef(NoMods, nme.args, TypeTree(), Ident(nme.argv)))
      def mainDef       = DefDef(NoMods, nme.main, Nil, List(mainParameter), scalaDot(tpnme.Unit), Block(mainSetArgv, gen.mkAnonymousNew(stmts)))

      // object Main
      def moduleName  = newTermName(ScriptRunner scriptMain settings)
      def moduleBody  = Template(atInPos(scalaAnyRefConstr) :: Nil, emptyValDef, List(emptyInit, mainDef))
      def moduleDef   = ModuleDef(NoMods, moduleName, moduleBody)

      // package <empty> { ... }
      makeEmptyPackage(0, moduleDef :: Nil)
    }

/* --------------- PLACEHOLDERS ------------------------------------------- */

    /** The implicit parameters introduced by `_` in the current expression.
     *  Parameters appear in reverse order.
     */
    var placeholderParams: List[ValDef] = Nil

    /** The placeholderTypes introduced by `_` in the current type.
     *  Parameters appear in reverse order.
     */
    var placeholderTypes: List[TypeDef] = Nil

    def checkNoEscapingPlaceholders[T](op: => T): T = {
      val savedPlaceholderParams = placeholderParams
      val savedPlaceholderTypes = placeholderTypes
      placeholderParams = List()
      placeholderTypes = List()

      val res = op

      placeholderParams match {
        case vd :: _ =>
          syntaxError(vd.pos, "unbound placeholder parameter", skipIt = false)
          placeholderParams = List()
        case _ =>
      }
      placeholderTypes match {
        case td :: _ =>
          syntaxError(td.pos, "unbound wildcard type", skipIt = false)
          placeholderTypes = List()
        case _ =>
      }
      placeholderParams = savedPlaceholderParams
      placeholderTypes = savedPlaceholderTypes

      res
    }

    def placeholderTypeBoundary(op: => Tree): Tree = {
      val savedPlaceholderTypes = placeholderTypes
      placeholderTypes = List()
      var t = op
      if (!placeholderTypes.isEmpty && t.isInstanceOf[AppliedTypeTree]) {
        val expos = t.pos
        ensureNonOverlapping(t, placeholderTypes)
        t = atPos(expos) { ExistentialTypeTree(t, placeholderTypes.reverse) }
        placeholderTypes = List()
      }
      placeholderTypes = placeholderTypes ::: savedPlaceholderTypes
      t
    }

    def isWildcard(t: Tree): Boolean = t match {
      case Ident(name1) => !placeholderParams.isEmpty && name1 == placeholderParams.head.name
      case Typed(t1, _) => isWildcard(t1)
      case Annotated(t1, _) => isWildcard(t1)
      case _ => false
    }

/* ------------- ERROR HANDLING ------------------------------------------- */

    val assumedClosingParens = mutable.Map(RPAREN -> 0, RBRACKET -> 0, RBRACE -> 0)

    private var inFunReturnType = false
    @inline private def fromWithinReturnType[T](body: => T): T = {
      val saved = inFunReturnType
      inFunReturnType = true
      try body
      finally inFunReturnType = saved
    }

    protected def skip(targetToken: Int) {
      var nparens = 0
      var nbraces = 0
      while (true) {
        in.token match {
          case EOF =>
            return
          case SEMI =>
            if (nparens == 0 && nbraces == 0) return
          case NEWLINE =>
            if (nparens == 0 && nbraces == 0) return
          case NEWLINES =>
            if (nparens == 0 && nbraces == 0) return
          case RPAREN =>
            nparens -= 1
          case RBRACE =>
            if (nbraces == 0) return
            nbraces -= 1
          case LPAREN =>
            nparens += 1
          case LBRACE =>
            nbraces += 1
          case _ =>
        }
        if (targetToken == in.token && nparens == 0 && nbraces == 0) return
        in.nextToken()
      }
    }
    def warning(offset: Int, msg: String): Unit
    def incompleteInputError(msg: String): Unit
    private def syntaxError(pos: Position, msg: String, skipIt: Boolean) {
      syntaxError(pos pointOrElse in.offset, msg, skipIt)
    }
    def syntaxError(offset: Int, msg: String): Unit
    def syntaxError(msg: String, skipIt: Boolean) {
      syntaxError(in.offset, msg, skipIt)
    }

    def syntaxError(offset: Int, msg: String, skipIt: Boolean) {
      if (offset > lastErrorOffset) {
        syntaxError(offset, msg)
        // no more errors on this token.
        lastErrorOffset = in.offset
      }
      if (skipIt)
        skip(UNDEF)
    }

    def warning(msg: String) { warning(in.offset, msg) }

    def syntaxErrorOrIncomplete(msg: String, skipIt: Boolean) {
      if (in.token == EOF)
        incompleteInputError(msg)
      else
        syntaxError(in.offset, msg, skipIt)
    }
    def syntaxErrorOrIncompleteAnd[T](msg: String, skipIt: Boolean)(and: T): T = {
      syntaxErrorOrIncomplete(msg, skipIt)
      and
    }

    def expectedMsgTemplate(exp: String, fnd: String) = s"$exp expected but $fnd found."
    def expectedMsg(token: Int): String = expectedMsgTemplate(token2string(token), token2string(in.token))

    /** Consume one token of the specified type, or signal an error if it is not there. */
    def accept(token: Int): Int = {
      val offset = in.offset
      if (in.token != token) {
        syntaxErrorOrIncomplete(expectedMsg(token), skipIt = false)
        if ((token == RPAREN || token == RBRACE || token == RBRACKET))
          if (in.parenBalance(token) + assumedClosingParens(token) < 0)
            assumedClosingParens(token) += 1
          else
            skip(token)
        else
          skip(UNDEF)
      }
      if (in.token == token) in.nextToken()
      offset
    }

    /** {{{
     *  semi = nl {nl} | `;`
     *  nl  = `\n' // where allowed
     *  }}}
     */
    def acceptStatSep(): Unit = in.token match {
      case NEWLINE | NEWLINES => in.nextToken()
      case _                  => accept(SEMI)
    }
    def acceptStatSepOpt() =
      if (!isStatSeqEnd)
        acceptStatSep()

    def errorTypeTree    = setInPos(TypeTree() setType ErrorType)
    def errorTermTree    = setInPos(newLiteral(null))
    def errorPatternTree = setInPos(Ident(nme.WILDCARD))

    /** Check that type parameter is not by name or repeated. */
    def checkNotByNameOrVarargs(tpt: Tree) = {
      if (treeInfo isByNameParamType tpt)
        syntaxError(tpt.pos, "no by-name parameter type allowed here", skipIt = false)
      else if (treeInfo isRepeatedParamType tpt)
        syntaxError(tpt.pos, "no * parameter type allowed here", skipIt = false)
    }

    /** Check that tree is a legal clause of a forSome. */
    def checkLegalExistential(t: Tree) = t match {
      case TypeDef(_, _, _, TypeBoundsTree(_, _)) |
           ValDef(_, _, _, EmptyTree) | EmptyTree =>
             ;
      case _ =>
        syntaxError(t.pos, "not a legal existential clause", skipIt = false)
    }

/* -------------- TOKEN CLASSES ------------------------------------------- */

    def isModifier: Boolean = in.token match {
      case ABSTRACT | FINAL | SEALED | PRIVATE |
           PROTECTED | OVERRIDE | IMPLICIT | LAZY => true
      case _ => false
    }

    def isAnnotation: Boolean = in.token == AT

    def isCaseDefStart: Boolean = in.token == CASE

    def isLocalModifier: Boolean = in.token match {
      case ABSTRACT | FINAL | SEALED | IMPLICIT | LAZY => true
      case _ => false
    }

    def isTemplateIntro: Boolean = in.token match {
      case OBJECT | CASEOBJECT | CLASS | CASECLASS | TRAIT  => true
      case _                                                => false
    }
    def isDclIntro: Boolean = in.token match {
      case VAL | VAR | DEF | TYPE => true
      case _ => false
    }

    def isDefIntro = isTemplateIntro || isDclIntro
    def isTopLevelIntro = in.token match {
      case PACKAGE | IMPORT | AT => true
      case _                     => isTemplateIntro || isModifier
    }

    def isNumericLit: Boolean = in.token match {
      case INTLIT | LONGLIT | FLOATLIT | DOUBLELIT => true
      case _ => false
    }
    def isUnaryOp = isIdent && raw.isUnary(in.name)
    def isRawStar = isIdent && in.name == raw.STAR
    def isRawBar  = isIdent && in.name == raw.BAR

    def isIdent = in.token == IDENTIFIER || in.token == BACKQUOTED_IDENT

    def isLiteralToken(token: Int) = token match {
      case CHARLIT | INTLIT | LONGLIT | FLOATLIT | DOUBLELIT |
           STRINGLIT | INTERPOLATIONID | SYMBOLLIT | TRUE | FALSE | NULL => true
      case _                                                        => false
    }
    def isLiteral = isLiteralToken(in.token)

    def isExprIntroToken(token: Int): Boolean = isLiteralToken(token) || (token match {
      case IDENTIFIER | BACKQUOTED_IDENT |
           THIS | SUPER | IF | FOR | NEW | USCORE | TRY | WHILE |
           DO | RETURN | THROW | LPAREN | LBRACE | XMLSTART => true
      case _ => false
    })

    def isExprIntro: Boolean = isExprIntroToken(in.token)

    def isTypeIntroToken(token: Int): Boolean = token match {
      case IDENTIFIER | BACKQUOTED_IDENT | THIS |
           SUPER | USCORE | LPAREN | AT => true
      case _ => false
    }

    def isStatSeqEnd = in.token == RBRACE || in.token == EOF

    def isStatSep(token: Int): Boolean =
      token == NEWLINE || token == NEWLINES || token == SEMI

    def isStatSep: Boolean = isStatSep(in.token)


/* --------- COMMENT AND ATTRIBUTE COLLECTION ----------------------------- */

    /** A hook for joining the comment associated with a definition.
     *  Overridden by scaladoc.
     */
    def joinComment(trees: => List[Tree]): List[Tree] = trees

/* ---------- TREE CONSTRUCTION ------------------------------------------- */

    def atPos[T <: Tree](offset: Int)(t: T): T =
      global.atPos(r2p(offset, offset, in.lastOffset max offset))(t)
    def atPos[T <: Tree](start: Int, point: Int)(t: T): T =
      global.atPos(r2p(start, point, in.lastOffset max start))(t)
    def atPos[T <: Tree](start: Int, point: Int, end: Int)(t: T): T =
      global.atPos(r2p(start, point, end))(t)
    def atPos[T <: Tree](pos: Position)(t: T): T =
      global.atPos(pos)(t)

    def atInPos[T <: Tree](t: T): T  = atPos(o2p(in.offset))(t)
    def setInPos[T <: Tree](t: T): T = t setPos o2p(in.offset)

    /** Convert tree to formal parameter list. */
    def convertToParams(tree: Tree): List[ValDef] = tree match {
      case Parens(ts) => ts map convertToParam
      case _          => List(convertToParam(tree))
    }

    /** Convert tree to formal parameter. */
    def convertToParam(tree: Tree): ValDef = atPos(tree.pos) {
      def removeAsPlaceholder(name: Name) {
        placeholderParams = placeholderParams filter (_.name != name)
      }
      tree match {
        case Ident(name) =>
          removeAsPlaceholder(name)
          makeParam(name.toTermName, TypeTree() setPos o2p(tree.pos.endOrPoint))
        case Typed(Ident(name), tpe) if tpe.isType => // get the ident!
          removeAsPlaceholder(name)
          makeParam(name.toTermName, tpe)
        case _ =>
          syntaxError(tree.pos, "not a legal formal parameter", skipIt = false)
          makeParam(nme.ERROR, errorTypeTree setPos o2p(tree.pos.endOrPoint))
      }
    }

    /** Convert (qual)ident to type identifier. */
    def convertToTypeId(tree: Tree): Tree = atPos(tree.pos) {
      convertToTypeName(tree) getOrElse {
        syntaxError(tree.pos, "identifier expected", skipIt = false)
        errorTypeTree
      }
    }

    /** {{{ part { `sep` part } }}},or if sepFirst is true, {{{ { `sep` part } }}}. */
    final def tokenSeparated[T](separator: Int, sepFirst: Boolean, part: => T): List[T] = {
      val ts = new ListBuffer[T]
      if (!sepFirst)
        ts += part

      while (in.token == separator) {
        in.nextToken()
        ts += part
      }
      ts.toList
    }
    @inline final def commaSeparated[T](part: => T): List[T] = tokenSeparated(COMMA, sepFirst = false, part)
    @inline final def caseSeparated[T](part: => T): List[T] = tokenSeparated(CASE, sepFirst = true, part)
    def readAnnots(part: => Tree): List[Tree] = tokenSeparated(AT, sepFirst = true, part)

/* --------- OPERAND/OPERATOR STACK --------------------------------------- */

    /** Modes for infix types. */
    object InfixMode extends Enumeration {
      val FirstOp, LeftOp, RightOp = Value
    }

    var opstack: List[OpInfo] = Nil

    def precedence(operator: Name): Int =
      if (operator eq nme.ERROR) -1
      else {
        val firstCh = operator.startChar
        if (isScalaLetter(firstCh)) 1
        else if (nme.isOpAssignmentName(operator)) 0
        else firstCh match {
          case '|'             => 2
          case '^'             => 3
          case '&'             => 4
          case '=' | '!'       => 5
          case '<' | '>'       => 6
          case ':'             => 7
          case '+' | '-'       => 8
          case '*' | '/' | '%' => 9
          case _               => 10
        }
      }

    def checkAssoc(offset: Int, op: Name, leftAssoc: Boolean) =
      if (treeInfo.isLeftAssoc(op) != leftAssoc)
        syntaxError(
          offset, "left- and right-associative operators with same precedence may not be mixed", skipIt = false)

    def reduceStack(isExpr: Boolean, base: List[OpInfo], top0: Tree, prec: Int, leftAssoc: Boolean): Tree = {
      var top = top0
      if (opstack != base && precedence(opstack.head.operator) == prec)
        checkAssoc(opstack.head.offset, opstack.head.operator, leftAssoc)
      while (opstack != base &&
             (prec < precedence(opstack.head.operator) ||
              leftAssoc && prec == precedence(opstack.head.operator))) {
        val opinfo = opstack.head
        opstack = opstack.tail
        val opPos = r2p(opinfo.offset, opinfo.offset, opinfo.offset+opinfo.operator.length)
        val lPos = opinfo.operand.pos
        val start = if (lPos.isDefined) lPos.startOrPoint else  opPos.startOrPoint
        val rPos = top.pos
        val end = if (rPos.isDefined) rPos.endOrPoint else opPos.endOrPoint
        top = atPos(start, opinfo.offset, end) {
          makeBinop(isExpr, opinfo.operand, opinfo.operator.toTermName, top, opPos)
        }
      }
      top
    }

/* -------- IDENTIFIERS AND LITERALS ------------------------------------------- */

    /** Methods which implicitly propagate the context in which they were
     *  called: either in a pattern context or not.  Formerly, this was
     *  threaded through numerous methods as boolean isPattern.
     */
    trait PatternContextSensitive {
      /** {{{
       *  ArgType       ::=  Type
       *  }}}
       */
      def argType(): Tree
      def functionArgType(): Tree

      private def tupleInfixType(start: Int) = {
        in.nextToken()
        if (in.token == RPAREN) {
          in.nextToken()
          atPos(start, accept(ARROW)) { makeFunctionTypeTree(Nil, typ()) }
        }
        else {
          val ts = functionTypes()
          accept(RPAREN)
          if (in.token == ARROW)
            atPos(start, in.skipToken()) { makeFunctionTypeTree(ts, typ()) }
          else {
            ts foreach checkNotByNameOrVarargs
            val tuple = atPos(start) { makeTupleType(ts, flattenUnary = true) }
            infixTypeRest(
              compoundTypeRest(
                annotTypeRest(
                  simpleTypeRest(
                    tuple))),
              InfixMode.FirstOp
            )
          }
        }
      }
      private def makeExistentialTypeTree(t: Tree) = {
        val whereClauses = refinement()
        whereClauses foreach checkLegalExistential
        ExistentialTypeTree(t, whereClauses)
      }

      /** {{{
       *  Type ::= InfixType `=>' Type
       *         | `(' [`=>' Type] `)' `=>' Type
       *         | InfixType [ExistentialClause]
       *  ExistentialClause ::= forSome `{' ExistentialDcl {semi ExistentialDcl}} `}'
       *  ExistentialDcl    ::= type TypeDcl | val ValDcl
       *  }}}
       */
      def typ(): Tree = placeholderTypeBoundary {
        val start = in.offset
        val t =
          if (in.token == LPAREN) tupleInfixType(start)
          else infixType(InfixMode.FirstOp)

        in.token match {
          case ARROW    => atPos(start, in.skipToken()) { makeFunctionTypeTree(List(t), typ()) }
          case FORSOME  => atPos(start, in.skipToken()) { makeExistentialTypeTree(t) }
          case _        => t
        }
      }

      /** {{{
       *  TypeArgs    ::= `[' ArgType {`,' ArgType} `]'
       *  }}}
       */
      def typeArgs(): List[Tree] = inBrackets(types())

      /** {{{
       *  AnnotType        ::=  SimpleType {Annotation}
       *  }}}
       */
      def annotType(): Tree = placeholderTypeBoundary { annotTypeRest(simpleType()) }

      /** {{{
       *  SimpleType       ::=  SimpleType TypeArgs
       *                     |  SimpleType `#' Id
       *                     |  StableId
       *                     |  Path `.' type
       *                     |  `(' Types `)'
       *                     |  WildcardType
       *  }}}
       */
      def simpleType(): Tree = {
        val start = in.offset
        simpleTypeRest(in.token match {
          case LPAREN   => atPos(start)(makeTupleType(inParens(types()), flattenUnary = true))
          case USCORE   => wildcardType(in.skipToken())
          case _        =>
            path(thisOK = false, typeOK = true) match {
              case r @ SingletonTypeTree(_) => r
              case r => convertToTypeId(r)
            }
        })
      }

      private def typeProjection(t: Tree): Tree = {
        val hashOffset = in.skipToken()
        val nameOffset = in.offset
        val name       = identForType(skipIt = false)
        val point      = if (name == tpnme.ERROR) hashOffset else nameOffset
        atPos(t.pos.startOrPoint, point)(SelectFromTypeTree(t, name))
      }
      def simpleTypeRest(t: Tree): Tree = in.token match {
        case HASH     => simpleTypeRest(typeProjection(t))
        case LBRACKET => simpleTypeRest(atPos(t.pos.startOrPoint, t.pos.point)(AppliedTypeTree(t, typeArgs())))
        case _        => t
      }

      /** {{{
       *  CompoundType ::= AnnotType {with AnnotType} [Refinement]
       *                |  Refinement
       *  }}}
       */
      def compoundType(): Tree = compoundTypeRest(
        if (in.token == LBRACE) atInPos(scalaAnyRefConstr)
        else annotType()
      )

      def compoundTypeRest(t: Tree): Tree = {
        val ts = new ListBuffer[Tree] += t
        while (in.token == WITH) {
          in.nextToken()
          ts += annotType()
        }
        newLineOptWhenFollowedBy(LBRACE)
        atPos(t.pos.startOrPoint) {
          if (in.token == LBRACE) {
            // Warn if they are attempting to refine Unit; we can't be certain it's
            // scala.Unit they're refining because at this point all we have is an
            // identifier, but at a later stage we lose the ability to tell an empty
            // refinement from no refinement at all.  See bug #284.
            for (Ident(name) <- ts) name.toString match {
              case "Unit" | "scala.Unit"  =>
                warning("Detected apparent refinement of Unit; are you missing an '=' sign?")
              case _ =>
            }
            CompoundTypeTree(Template(ts.toList, emptyValDef, refinement()))
          }
          else
            makeIntersectionTypeTree(ts.toList)
        }
      }

      def infixTypeRest(t: Tree, mode: InfixMode.Value): Tree = {
        if (isIdent && in.name != nme.STAR) {
          val opOffset = in.offset
          val leftAssoc = treeInfo.isLeftAssoc(in.name)
          if (mode != InfixMode.FirstOp) checkAssoc(opOffset, in.name, leftAssoc = mode == InfixMode.LeftOp)
          val op = identForType()
          val tycon = atPos(opOffset) { Ident(op) }
          newLineOptWhenFollowing(isTypeIntroToken)
          def mkOp(t1: Tree) = atPos(t.pos.startOrPoint, opOffset) { AppliedTypeTree(tycon, List(t, t1)) }
          if (leftAssoc)
            infixTypeRest(mkOp(compoundType()), InfixMode.LeftOp)
          else
            mkOp(infixType(InfixMode.RightOp))
        } else t
      }

      /** {{{
       *  InfixType ::= CompoundType {id [nl] CompoundType}
       *  }}}
       */
      def infixType(mode: InfixMode.Value): Tree =
        placeholderTypeBoundary { infixTypeRest(compoundType(), mode) }

      /** {{{
       *  Types ::= Type {`,' Type}
       *  }}}
       */
      def types(): List[Tree] = commaSeparated(argType())
      def functionTypes(): List[Tree] = commaSeparated(functionArgType())
    }

    /** Assumed (provisionally) to be TermNames. */
    def ident(skipIt: Boolean): Name = (
      if (isIdent) rawIdent().encode
      else syntaxErrorOrIncompleteAnd(expectedMsg(IDENTIFIER), skipIt)(nme.ERROR)
    )

    def ident(): Name = ident(skipIt = true)
    def rawIdent(): Name = try in.name finally in.nextToken()

    /** For when it's known already to be a type name. */
    def identForType(): TypeName = ident().toTypeName
    def identForType(skipIt: Boolean): TypeName = ident(skipIt).toTypeName

    def selector(t: Tree): Tree = {
      val point = in.offset
      //assert(t.pos.isDefined, t)
      if (t != EmptyTree)
        Select(t, ident(skipIt = false)) setPos r2p(t.pos.startOrPoint, point, in.lastOffset)
      else
        errorTermTree // has already been reported
    }

    /** {{{
     *  Path       ::= StableId
     *              |  [Ident `.'] this
     *  AnnotType ::= Path [`.' type]
     *  }}}
     */
    def path(thisOK: Boolean, typeOK: Boolean): Tree = {
      val start = in.offset
      var t: Tree = null
      if (in.token == THIS) {
        in.nextToken()
        t = atPos(start) { This(tpnme.EMPTY) }
        if (!thisOK || in.token == DOT) {
          t = selectors(t, typeOK, accept(DOT))
        }
      } else if (in.token == SUPER) {
        in.nextToken()
        t = atPos(start) { Super(This(tpnme.EMPTY), mixinQualifierOpt()) }
        accept(DOT)
        t = selector(t)
        if (in.token == DOT) t = selectors(t, typeOK, in.skipToken())
      } else {
        val tok = in.token
        val name = ident()
        t = atPos(start) {
          if (tok == BACKQUOTED_IDENT) Ident(name) updateAttachment BackquotedIdentifierAttachment
          else Ident(name)
        }
        if (in.token == DOT) {
          val dotOffset = in.skipToken()
          if (in.token == THIS) {
            in.nextToken()
            t = atPos(start) { This(name.toTypeName) }
            if (!thisOK || in.token == DOT)
              t = selectors(t, typeOK, accept(DOT))
          } else if (in.token == SUPER) {
            in.nextToken()
            t = atPos(start) { Super(This(name.toTypeName), mixinQualifierOpt()) }
            accept(DOT)
            t = selector(t)
            if (in.token == DOT) t = selectors(t, typeOK, in.skipToken())
          } else {
            t = selectors(t, typeOK, dotOffset)
          }
        }
      }
      t
    }

    def selectors(t: Tree, typeOK: Boolean, dotOffset: Int): Tree =
      if (typeOK && in.token == TYPE) {
        in.nextToken()
        atPos(t.pos.startOrPoint, dotOffset) { SingletonTypeTree(t) }
      }
      else {
        val t1 = selector(t)
        if (in.token == DOT) { selectors(t1, typeOK, in.skipToken()) }
        else t1
      }

    /** {{{
    *   MixinQualifier ::= `[' Id `]'
    *   }}}
    */
    def mixinQualifierOpt(): TypeName =
      if (in.token == LBRACKET) inBrackets(identForType())
      else tpnme.EMPTY

    /** {{{
     *  StableId ::= Id
     *            |  Path `.' Id
     *            |  [id `.'] super [`[' id `]']`.' id
     *  }}}
     */
    def stableId(): Tree =
      path(thisOK = false, typeOK = false)

    /** {{{
    *   QualId ::= Id {`.' Id}
    *   }}}
    */
    def qualId(): Tree = {
      val start = in.offset
      val id = atPos(start) { Ident(ident()) }
      if (in.token == DOT) { selectors(id, typeOK = false, in.skipToken()) }
      else id
    }
    /** Calls `qualId()` and manages some package state. */
    private def pkgQualId() = {
      if (in.token == IDENTIFIER && in.name.encode == nme.scala_)
        inScalaPackage = true

      val pkg = qualId()
      newLineOptWhenFollowedBy(LBRACE)

      if (currentPackage == "") currentPackage = pkg.toString
      else currentPackage = currentPackage + "." + pkg

      pkg
    }

    /** {{{
     *  SimpleExpr    ::= literal
     *                  | symbol
     *                  | null
     *  }}}
     */
    def literal(isNegated: Boolean = false, inPattern: Boolean = false, start: Int = in.offset): Tree = atPos(start) {
      def finish(value: Any): Tree = try newLiteral(value) finally in.nextToken()
      if (in.token == SYMBOLLIT)
        Apply(scalaDot(nme.Symbol), List(finish(in.strVal)))
      else if (in.token == INTERPOLATIONID)
        interpolatedString(inPattern = inPattern)
      else finish(in.token match {
        case CHARLIT                => in.charVal
        case INTLIT                 => in.intVal(isNegated).toInt
        case LONGLIT                => in.intVal(isNegated)
        case FLOATLIT               => in.floatVal(isNegated).toFloat
        case DOUBLELIT              => in.floatVal(isNegated)
        case STRINGLIT | STRINGPART => in.strVal.intern()
        case TRUE                   => true
        case FALSE                  => false
        case NULL                   => null
        case _                      => syntaxErrorOrIncompleteAnd("illegal literal", skipIt = true)(null)
      })
    }

    /** Handle placeholder syntax.
     *  If evaluating the tree produces placeholders, then make it a function.
     */
    private def withPlaceholders(tree: =>Tree, isAny: Boolean): Tree = {
      val savedPlaceholderParams = placeholderParams
      placeholderParams = List()
      var res = tree
      if (placeholderParams.nonEmpty && !isWildcard(res)) {
        res = atPos(res.pos)(Function(placeholderParams.reverse, res))
        if (isAny) placeholderParams foreach (_.tpt match {
          case tpt @ TypeTree() => tpt setType definitions.AnyTpe
          case _                => // some ascription
        })
        placeholderParams = List()
      }
      placeholderParams = placeholderParams ::: savedPlaceholderParams
      res
    }

    /** Consume a USCORE and create a fresh synthetic placeholder param. */
    private def freshPlaceholder(): Tree = {
      val start = in.offset
      val pname = freshName("x$")
      in.nextToken()
      val id = atPos(start)(Ident(pname))
      val param = atPos(id.pos.focus)(gen.mkSyntheticParam(pname.toTermName))
      placeholderParams = param :: placeholderParams
      id
    }

    private def interpolatedString(inPattern: Boolean): Tree = {
      def errpolation() = syntaxErrorOrIncompleteAnd("error in interpolated string: identifier or block expected",
                                                     skipIt = true)(EmptyTree)
      // Like Swiss cheese, with holes
      def stringCheese: Tree = atPos(in.offset) {
        val start = in.offset
        val interpolator = in.name

        val partsBuf = new ListBuffer[Tree]
        val exprBuf = new ListBuffer[Tree]
        in.nextToken()
        while (in.token == STRINGPART) {
          partsBuf += literal()
          exprBuf += (
            if (inPattern) dropAnyBraces(pattern())
            else in.token match {
              case IDENTIFIER => atPos(in.offset)(Ident(ident()))
              //case USCORE   => freshPlaceholder()  // ifonly etapolation
              case LBRACE     => expr()              // dropAnyBraces(expr0(Local))
              case THIS       => in.nextToken(); atPos(in.offset)(This(tpnme.EMPTY))
              case _          => errpolation()
            }
          )
        }
        if (in.token == STRINGLIT) partsBuf += literal()

        val t1 = atPos(o2p(start)) { Ident(nme.StringContext) }
        val t2 = atPos(start) { Apply(t1, partsBuf.toList) }
        t2 setPos t2.pos.makeTransparent
        val t3 = Select(t2, interpolator) setPos t2.pos
        atPos(start) { Apply(t3, exprBuf.toList) }
      }
      if (inPattern) stringCheese
      else withPlaceholders(stringCheese, isAny = true) // strinterpolator params are Any* by definition
    }

/* ------------- NEW LINES ------------------------------------------------- */

    def newLineOpt() {
      if (in.token == NEWLINE) in.nextToken()
    }

    def newLinesOpt() {
      if (in.token == NEWLINE || in.token == NEWLINES)
        in.nextToken()
    }

    def newLineOptWhenFollowedBy(token: Int) {
      // note: next is defined here because current == NEWLINE
      if (in.token == NEWLINE && in.next.token == token) newLineOpt()
    }

    def newLineOptWhenFollowing(p: Int => Boolean) {
      // note: next is defined here because current == NEWLINE
      if (in.token == NEWLINE && p(in.next.token)) newLineOpt()
    }

/* ------------- TYPES ---------------------------------------------------- */

    /** {{{
     *  TypedOpt ::= [`:' Type]
     *  }}}
     */
    def typedOpt(): Tree =
      if (in.token == COLON) { in.nextToken(); typ() }
      else TypeTree()

    def typeOrInfixType(location: Int): Tree =
      if (location == Local) typ()
      else startInfixType()

    def annotTypeRest(t: Tree): Tree =
      (t /: annotations(skipNewLines = false)) (makeAnnotated)

    /** {{{
     *  WildcardType ::= `_' TypeBounds
     *  }}}
     */
    def wildcardType(start: Int) = {
      val pname = freshTypeName("_$")
      val t = atPos(start)(Ident(pname))
      val bounds = typeBounds()
      val param = atPos(t.pos union bounds.pos) { makeSyntheticTypeParam(pname, bounds) }
      placeholderTypes = param :: placeholderTypes
      t
    }

/* ----------- EXPRESSIONS ------------------------------------------------ */

    def condExpr(): Tree = {
      if (in.token == LPAREN) {
        in.nextToken()
        val r = expr()
        accept(RPAREN)
        r
      } else {
        accept(LPAREN)
        newLiteral(true)
      }
    }

    /* hook for IDE, unlike expression can be stubbed
     * don't use for any tree that can be inspected in the parser!
     */
    def statement(location: Int): Tree = expr(location) // !!! still needed?

    /** {{{
     *  Expr       ::= (Bindings | [`implicit'] Id | `_')  `=>' Expr
     *               | Expr1
     *  ResultExpr ::= (Bindings | Id `:' CompoundType) `=>' Block
     *               | Expr1
     *  Expr1      ::= if `(' Expr `)' {nl} Expr [[semi] else Expr]
     *               | try (`{' Block `}' | Expr) [catch `{' CaseClauses `}'] [finally Expr]
     *               | while `(' Expr `)' {nl} Expr
     *               | do Expr [semi] while `(' Expr `)'
     *               | for (`(' Enumerators `)' | `{' Enumerators `}') {nl} [yield] Expr
     *               | throw Expr
     *               | return [Expr]
     *               | [SimpleExpr `.'] Id `=' Expr
     *               | SimpleExpr1 ArgumentExprs `=' Expr
     *               | PostfixExpr Ascription
     *               | PostfixExpr match `{' CaseClauses `}'
     *  Bindings   ::= `(' [Binding {`,' Binding}] `)'
     *  Binding    ::= (Id | `_') [`:' Type]
     *  Ascription ::= `:' CompoundType
     *               | `:' Annotation {Annotation}
     *               | `:' `_' `*'
     *  }}}
     */
    def expr(): Tree = expr(Local)

    def expr(location: Int): Tree = withPlaceholders(expr0(location), isAny = false)

    def expr0(location: Int): Tree = (in.token: @scala.annotation.switch) match {
      case IF =>
        def parseIf = atPos(in.skipToken()) {
          val cond = condExpr()
          newLinesOpt()
          val thenp = expr()
          val elsep = if (in.token == ELSE) { in.nextToken(); expr() }
          else literalUnit
          If(cond, thenp, elsep)
        }
        parseIf
      case TRY =>
        def parseTry = atPos(in.skipToken()) {
          val body = in.token match {
            case LBRACE => inBracesOrUnit(block())
            case LPAREN => inParensOrUnit(expr())
            case _ => expr()
          }
          def catchFromExpr() = List(makeCatchFromExpr(expr()))
          val catches: List[CaseDef] =
            if (in.token != CATCH) Nil
            else {
              in.nextToken()
              if (in.token != LBRACE) catchFromExpr()
              else inBracesOrNil {
                if (isCaseDefStart) caseClauses()
                else catchFromExpr()
              }
            }
          val finalizer = in.token match {
            case FINALLY => in.nextToken(); expr()
            case _ => EmptyTree
          }
          Try(body, catches, finalizer)
        }
        parseTry
      case WHILE =>
        def parseWhile = {
          val start = in.offset
          atPos(in.skipToken()) {
            val cond = condExpr()
            newLinesOpt()
            val body = expr()
            makeWhile(start, cond, body)
          }
        }
        parseWhile
      case DO =>
        def parseDo = {
          atPos(in.skipToken()) {
            val lname: Name = freshTermName(nme.DO_WHILE_PREFIX)
            val body = expr()
            if (isStatSep) in.nextToken()
            accept(WHILE)
            val cond = condExpr()
            makeDoWhile(lname.toTermName, body, cond)
          }
        }
        parseDo
      case FOR =>
        val start = in.skipToken()
        def parseFor = atPos(start) {
          val enums =
            if (in.token == LBRACE) inBracesOrNil(enumerators())
            else inParensOrNil(enumerators())
          newLinesOpt()
          if (in.token == YIELD) {
            in.nextToken()
            makeForYield(enums, expr())
          } else {
            makeFor(enums, expr())
          }
        }
        def adjustStart(tree: Tree) =
          if (tree.pos.isRange && start < tree.pos.start)
            tree setPos tree.pos.withStart(start)
          else tree
        adjustStart(parseFor)
      case RETURN =>
        def parseReturn =
          atPos(in.skipToken()) {
            Return(if (isExprIntro) expr() else literalUnit)
          }
        parseReturn
      case THROW =>
        def parseThrow =
          atPos(in.skipToken()) {
            Throw(expr())
          }
        parseThrow
      case IMPLICIT =>
        implicitClosure(in.skipToken(), location)
      case _ =>
        def parseOther = {
          var t = postfixExpr()
          if (in.token == EQUALS) {
            t match {
              case Ident(_) | Select(_, _) | Apply(_, _) =>
                t = atPos(t.pos.startOrPoint, in.skipToken()) { makeAssign(t, expr()) }
              case _ =>
            }
          } else if (in.token == COLON) {
            t = stripParens(t)
            val colonPos = in.skipToken()
            if (in.token == USCORE) {
              //todo: need to handle case where USCORE is a wildcard in a type
              val uscorePos = in.skipToken()
              if (isIdent && in.name == nme.STAR) {
                in.nextToken()
                t = atPos(t.pos.startOrPoint, colonPos) {
                  Typed(t, atPos(uscorePos) { Ident(tpnme.WILDCARD_STAR) })
                }
              } else {
                syntaxErrorOrIncomplete("`*' expected", skipIt = true)
              }
            } else if (isAnnotation) {
              t = (t /: annotations(skipNewLines = false))(makeAnnotated)
            } else {
              t = atPos(t.pos.startOrPoint, colonPos) {
                val tpt = typeOrInfixType(location)
                if (isWildcard(t))
                  (placeholderParams: @unchecked) match {
                    case (vd @ ValDef(mods, name, _, _)) :: rest =>
                      placeholderParams = treeCopy.ValDef(vd, mods, name, tpt.duplicate, EmptyTree) :: rest
                  }
                // this does not correspond to syntax, but is necessary to
                // accept closures. We might restrict closures to be between {...} only.
                Typed(t, tpt)
              }
            }
          } else if (in.token == MATCH) {
            t = atPos(t.pos.startOrPoint, in.skipToken())(Match(stripParens(t), inBracesOrNil(caseClauses())))
          }
          // in order to allow anonymous functions as statements (as opposed to expressions) inside
          // templates, we have to disambiguate them from self type declarations - bug #1565
          // The case still missed is unparenthesized single argument, like "x: Int => x + 1", which
          // may be impossible to distinguish from a self-type and so remains an error.  (See #1564)
          def lhsIsTypedParamList() = t match {
            case Parens(xs) if xs.forall(isTypedParam) => true
            case _ => false
          }
          if (in.token == ARROW && (location != InTemplate || lhsIsTypedParamList)) {
            t = atPos(t.pos.startOrPoint, in.skipToken()) {
              Function(convertToParams(t), if (location != InBlock) expr() else block())
            }
          }
          stripParens(t)
        }
        parseOther
    }

    def isTypedParam(t: Tree) = t.isInstanceOf[Typed]

    /** {{{
     *  Expr ::= implicit Id => Expr
     *  }}}
     */

    def implicitClosure(start: Int, location: Int): Tree = {
      val param0 = convertToParam {
        atPos(in.offset) {
          Ident(ident()) match {
            case expr if in.token == COLON  =>
              in.nextToken() ; Typed(expr, typeOrInfixType(location))
            case expr => expr
          }
        }
      }
      val param = copyValDef(param0)(mods = param0.mods | Flags.IMPLICIT)
      atPos(start, in.offset) {
        accept(ARROW)
        Function(List(param), if (location != InBlock) expr() else block())
      }
    }

    /** {{{
     *  PostfixExpr   ::= InfixExpr [Id [nl]]
     *  InfixExpr     ::= PrefixExpr
     *                  | InfixExpr Id [nl] InfixExpr
     *  }}}
     */
    def postfixExpr(): Tree = {
      val start = in.offset
      val base  = opstack
      var top   = prefixExpr()

      while (isIdent) {
        top = reduceStack(isExpr = true, base, top, precedence(in.name), leftAssoc = treeInfo.isLeftAssoc(in.name))
        val op = in.name
        opstack = OpInfo(top, op, in.offset) :: opstack
        ident()
        newLineOptWhenFollowing(isExprIntroToken)
        if (isExprIntro) {
          val next = prefixExpr()
          if (next == EmptyTree)
            return reduceStack(isExpr = true, base, top, 0, leftAssoc = true)
          top = next
        } else {
          // postfix expression
          val topinfo = opstack.head
          opstack = opstack.tail
          val od = stripParens(reduceStack(isExpr = true, base, topinfo.operand, 0, leftAssoc = true))
          return makePostfixSelect(start, topinfo.offset, od, topinfo.operator)
        }
      }
      reduceStack(isExpr = true, base, top, 0, leftAssoc = true)
    }

    /** {{{
     *  PrefixExpr   ::= [`-' | `+' | `~' | `!' | `&'] SimpleExpr
     *  }}}
     */
    def prefixExpr(): Tree = {
      if (isUnaryOp) {
        atPos(in.offset) {
          val name = nme.toUnaryName(rawIdent().toTermName)
          if (name == nme.UNARY_- && isNumericLit)
            simpleExprRest(literal(isNegated = true), canApply = true)
          else
            Select(stripParens(simpleExpr()), name)
        }
      }
      else simpleExpr()
    }
    def xmlLiteral(): Tree

    /** {{{
     *  SimpleExpr    ::= new (ClassTemplate | TemplateBody)
     *                  |  BlockExpr
     *                  |  SimpleExpr1 [`_']
     *  SimpleExpr1   ::= literal
     *                  |  xLiteral
     *                  |  Path
     *                  |  `(' [Exprs] `)'
     *                  |  SimpleExpr `.' Id
     *                  |  SimpleExpr TypeArgs
     *                  |  SimpleExpr1 ArgumentExprs
     *  }}}
     */
    def simpleExpr(): Tree = {
      var canApply = true
      val t =
        if (isLiteral) literal()
        else in.token match {
          case XMLSTART =>
            xmlLiteral()
          case IDENTIFIER | BACKQUOTED_IDENT | THIS | SUPER =>
            path(thisOK = true, typeOK = false)
          case USCORE =>
            freshPlaceholder()
          case LPAREN =>
            atPos(in.offset)(makeParens(commaSeparated(expr())))
          case LBRACE =>
            canApply = false
            blockExpr()
          case NEW =>
            canApply = false
            val nstart = in.skipToken()
            val npos = r2p(nstart, nstart, in.lastOffset)
            val tstart = in.offset
            val (parents, self, stats) = template()
            val cpos = r2p(tstart, tstart, in.lastOffset max tstart)
            gen.mkNew(parents, self, stats, npos, cpos)
          case _ =>
            syntaxErrorOrIncompleteAnd("illegal start of simple expression", skipIt = true)(errorTermTree)
        }
      simpleExprRest(t, canApply = canApply)
    }

    def simpleExprRest(t: Tree, canApply: Boolean): Tree = {
      if (canApply) newLineOptWhenFollowedBy(LBRACE)
      in.token match {
        case DOT =>
          in.nextToken()
          simpleExprRest(selector(stripParens(t)), canApply = true)
        case LBRACKET =>
          val t1 = stripParens(t)
          t1 match {
            case Ident(_) | Select(_, _) | Apply(_, _) =>
              var app: Tree = t1
              while (in.token == LBRACKET)
                app = atPos(app.pos.startOrPoint, in.offset)(TypeApply(app, exprTypeArgs()))

              simpleExprRest(app, canApply = true)
            case _ =>
              t1
          }
        case LPAREN | LBRACE if (canApply) =>
          val app = atPos(t.pos.startOrPoint, in.offset) {
            // look for anonymous function application like (f _)(x) and
            // translate to (f _).apply(x), bug #460
            val sel = t match {
              case Parens(List(Typed(_, _: Function))) =>
                Select(stripParens(t), nme.apply)
              case _ =>
                stripParens(t)
            }
            Apply(sel, argumentExprs())
          }
          simpleExprRest(app, canApply = true)
        case USCORE =>
          atPos(t.pos.startOrPoint, in.skipToken()) {
            Typed(stripParens(t), Function(Nil, EmptyTree))
          }
        case _ =>
          t
      }
    }

    /** {{{
     *  ArgumentExprs ::= `(' [Exprs] `)'
     *                  | [nl] BlockExpr
     *  }}}
     */
    def argumentExprs(): List[Tree] = {
      def args(): List[Tree] = commaSeparated(
        if (isIdent) treeInfo.assignmentToMaybeNamedArg(expr()) else expr()
      )
      in.token match {
        case LBRACE   => List(blockExpr())
        case LPAREN   => inParens(if (in.token == RPAREN) Nil else args())
        case _        => Nil
      }
    }
    /** A succession of argument lists. */
    def multipleArgumentExprs(): List[List[Tree]] = {
      if (in.token != LPAREN) Nil
      else argumentExprs() :: multipleArgumentExprs()
    }

    /** {{{
     *  BlockExpr ::= `{' (CaseClauses | Block) `}'
     *  }}}
     */
    def blockExpr(): Tree = atPos(in.offset) {
      inBraces {
        if (isCaseDefStart) Match(EmptyTree, caseClauses())
        else block()
      }
    }

    /** {{{
     *  Block ::= BlockStatSeq
     *  }}}
     *  @note  Return tree does not carry position.
     */
    def block(): Tree = makeBlock(blockStatSeq())

    def caseClause(): CaseDef =
      atPos(in.offset)(makeCaseDef(pattern(), guard(), caseBlock()))

    /** {{{
     *  CaseClauses ::= CaseClause {CaseClause}
     *  CaseClause  ::= case Pattern [Guard] `=>' Block
     *  }}}
     */
    def caseClauses(): List[CaseDef] = {
      val cases = caseSeparated { caseClause() }
      if (cases.isEmpty)  // trigger error if there are no cases
        accept(CASE)

      cases
    }

    // IDE HOOK (so we can memoize case blocks) // needed?
    def caseBlock(): Tree =
      atPos(accept(ARROW))(block())

    /** {{{
     *  Guard ::= if PostfixExpr
     *  }}}
     */
    def guard(): Tree =
      if (in.token == IF) { in.nextToken(); stripParens(postfixExpr()) }
      else EmptyTree

    /** {{{
     *  Enumerators ::= Generator {semi Enumerator}
     *  Enumerator  ::=  Generator
     *                |  Guard
     *                |  val Pattern1 `=' Expr
     *  }}}
     */
    def enumerators(): List[Enumerator] = {
      val enums = new ListBuffer[Enumerator]
      generator(enums, eqOK = false)
      while (isStatSep) {
        in.nextToken()
        if (in.token == IF) enums += makeFilter(in.offset, guard())
        else generator(enums, eqOK = true)
      }
      enums.toList
    }

    /** {{{
     *  Generator ::= Pattern1 (`<-' | `=') Expr [Guard]
     *  }}}
     */
    def generator(enums: ListBuffer[Enumerator], eqOK: Boolean) {
      val start  = in.offset
      val hasVal = in.token == VAL
      if (hasVal)
        in.nextToken()

      val pat   = noSeq.pattern1()
      val point = in.offset
      val hasEq = in.token == EQUALS

      if (hasVal) {
        if (hasEq) deprecationWarning(in.offset, "val keyword in for comprehension is deprecated")
        else syntaxError(in.offset, "val in for comprehension must be followed by assignment")
      }

      if (hasEq && eqOK) in.nextToken()
      else accept(LARROW)
      val rhs = expr()
      enums += makeGenerator(r2p(start, point, in.lastOffset max start), pat, hasEq, rhs)
      // why max above? IDE stress tests have shown that lastOffset could be less than start,
      // I guess this happens if instead if a for-expression we sit on a closing paren.
      while (in.token == IF) enums += makeFilter(in.offset, guard())
    }

    def makeFilter(start: Int, tree: Tree) = Filter(r2p(start, tree.pos.point, tree.pos.endOrPoint), tree)

/* -------- PATTERNS ------------------------------------------- */

    /** Methods which implicitly propagate whether the initial call took
     *  place in a context where sequences are allowed.  Formerly, this
     *  was threaded through methods as boolean seqOK.
     */
    trait SeqContextSensitive extends PatternContextSensitive {
      // is a sequence pattern _* allowed?
      def isSequenceOK: Boolean

      // are we in an XML pattern?
      def isXML: Boolean = false

      def functionArgType(): Tree = argType()
      def argType(): Tree = {
        val start = in.offset
        in.token match {
          case USCORE =>
            in.nextToken()
            if (in.token == SUBTYPE || in.token == SUPERTYPE) wildcardType(start)
            else atPos(start) { Bind(tpnme.WILDCARD, EmptyTree) }
          case IDENTIFIER if nme.isVariableName(in.name) =>
            atPos(start) { Bind(identForType(), EmptyTree) }
          case _ =>
            typ()
        }
      }

      /** {{{
       *  Patterns ::= Pattern { `,' Pattern }
       *  SeqPatterns ::= SeqPattern { `,' SeqPattern }
       *  }}}
       */
      def patterns(): List[Tree] = commaSeparated(pattern())

      /** {{{
       *  Pattern  ::=  Pattern1 { `|' Pattern1 }
       *  SeqPattern ::= SeqPattern1 { `|' SeqPattern1 }
       *  }}}
       */
      def pattern(): Tree = {
        val start = in.offset
        def loop(): List[Tree] = pattern1() :: {
          if (isRawBar) { in.nextToken() ; loop() }
          else Nil
        }
        loop() match {
          case pat :: Nil => pat
          case xs         => atPos(start)(makeAlternative(xs))
        }
      }

      /** {{{
       *  Pattern1    ::= varid `:' TypePat
       *                |  `_' `:' TypePat
       *                |  Pattern2
       *  SeqPattern1 ::= varid `:' TypePat
       *                |  `_' `:' TypePat
       *                |  [SeqPattern2]
       *  }}}
       */
      def pattern1(): Tree = pattern2() match {
        case p @ Ident(name) if in.token == COLON =>
          if (treeInfo.isVarPattern(p))
            atPos(p.pos.startOrPoint, in.skipToken())(Typed(p, compoundType()))
          else {
            syntaxError(in.offset, "Pattern variables must start with a lower-case letter. (SLS 8.1.1.)")
            p
          }
        case p => p
      }

      /** {{{
       *  Pattern2    ::=  varid [ @ Pattern3 ]
       *                |   Pattern3
       *  SeqPattern2 ::=  varid [ @ SeqPattern3 ]
       *                |   SeqPattern3
       *  }}}
       */
      def pattern2(): Tree = {
        val p = pattern3()

        if (in.token != AT) p
        else p match {
          case Ident(nme.WILDCARD) =>
            in.nextToken()
            pattern3()
          case Ident(name) if treeInfo.isVarPattern(p) =>
            in.nextToken()
            atPos(p.pos.startOrPoint) { Bind(name, pattern3()) }
          case _ => p
        }
      }

      /** {{{
       *  Pattern3    ::= SimplePattern
       *                |  SimplePattern {Id [nl] SimplePattern}
       *  }}}
       */
      def pattern3(): Tree = {
        var top = simplePattern(badPattern3)
        // after peekahead
        def acceptWildStar() = atPos(top.pos.startOrPoint, in.prev.offset)(Star(stripParens(top)))
        def peekahead() = {
          in.prev copyFrom in
          in.nextToken()
        }
        def pushback() = {
          in.next copyFrom in
          in copyFrom in.prev
        }
        // See SI-3189, SI-4832 for motivation. Cf SI-3480 for counter-motivation.
        // TODO: dredge out the remnants of regexp patterns.
        // /{/ peek for _*) or _*} (for xml escape)
        if (isSequenceOK) {
          top match {
            case Ident(nme.WILDCARD) if (isRawStar) =>
              peekahead()
              in.token match {
                case RBRACE if (isXML) => return acceptWildStar()
                case RPAREN if (!isXML) => return acceptWildStar()
                case _ => pushback()
              }
            case _ =>
          }
        }
        val base = opstack
        while (isIdent && in.name != raw.BAR) {
          top = reduceStack(isExpr = false, base, top, precedence(in.name), leftAssoc = treeInfo.isLeftAssoc(in.name))
          val op = in.name
          opstack = OpInfo(top, op, in.offset) :: opstack
          ident()
          top = simplePattern(badPattern3)
        }
        stripParens(reduceStack(isExpr = false, base, top, 0, leftAssoc = true))
      }
      def badPattern3(): Tree = {
        def isComma = in.token == COMMA
        def isAnyBrace = in.token == RPAREN || in.token == RBRACE
        val badStart = "illegal start of simple pattern"
        // better recovery if don't skip delims of patterns
        var skip = !(isComma || isAnyBrace)
        val msg = if (!opstack.isEmpty && opstack.head.operator == nme.STAR) {
            opstack.head.operand match {
              case Ident(nme.WILDCARD) =>
                if (isSequenceOK && isComma)
                  "bad use of _* (a sequence pattern must be the last pattern)"
                else if (isSequenceOK && isAnyBrace) {
                  skip = true  // do skip bad paren; scanner may skip bad brace already
                  "bad brace or paren after _*"
                } else if (!isSequenceOK && isAnyBrace)
                  "bad use of _* (sequence pattern not allowed)"
                else badStart
              case _ =>
                if (isSequenceOK && isAnyBrace)
                  "use _* to match a sequence"
                else if (isComma || isAnyBrace)
                  "trailing * is not a valid pattern"
                else badStart
            }
          } else {
            badStart
          }
        syntaxErrorOrIncompleteAnd(msg, skip)(errorPatternTree)
      }

      /** {{{
       *  SimplePattern    ::= varid
       *                    |  `_'
       *                    |  literal
       *                    |  XmlPattern
       *                    |  StableId  /[TypeArgs]/ [`(' [Patterns] `)']
       *                    |  StableId  [`(' [Patterns] `)']
       *                    |  StableId  [`(' [Patterns] `,' [varid `@'] `_' `*' `)']
       *                    |  `(' [Patterns] `)'
       *  }}}
       *
       * XXX: Hook for IDE
       */
      def simplePattern(): Tree = (
        // simple diagnostics for this entry point
        simplePattern(() => syntaxErrorOrIncompleteAnd("illegal start of simple pattern", skipIt = true)(errorPatternTree))
      )
      def simplePattern(onError: () => Tree): Tree = {
        val start = in.offset
        in.token match {
          case IDENTIFIER | BACKQUOTED_IDENT | THIS =>
            val t = stableId()
            in.token match {
              case INTLIT | LONGLIT | FLOATLIT | DOUBLELIT =>
                t match {
                  case Ident(nme.MINUS) =>
                    return literal(isNegated = true, inPattern = true, start = start)
                  case _ =>
                }
              case _ =>
            }
            val typeAppliedTree = in.token match {
              case LBRACKET   => atPos(start, in.offset)(AppliedTypeTree(convertToTypeId(t), typeArgs()))
              case _          => t
            }
            in.token match {
              case LPAREN   => atPos(start, in.offset)(Apply(typeAppliedTree, argumentPatterns()))
              case _        => typeAppliedTree
            }
          case USCORE =>
            in.nextToken()
            atPos(start, start) { Ident(nme.WILDCARD) }
          case CHARLIT | INTLIT | LONGLIT | FLOATLIT | DOUBLELIT |
               STRINGLIT | INTERPOLATIONID | SYMBOLLIT | TRUE | FALSE | NULL =>
            literal(inPattern = true)
          case LPAREN =>
            atPos(start)(makeParens(noSeq.patterns()))
          case XMLSTART =>
            xmlLiteralPattern()
          case _ =>
            onError()
        }
      }
    }
    /** The implementation of the context sensitive methods for parsing outside of patterns. */
    object outPattern extends PatternContextSensitive {
      def argType(): Tree = typ()
      def functionArgType(): Tree = paramType(useStartAsPosition = true)
    }
    /** The implementation for parsing inside of patterns at points where sequences are allowed. */
    object seqOK extends SeqContextSensitive {
      val isSequenceOK = true
    }
    /** The implementation for parsing inside of patterns at points where sequences are disallowed. */
    object noSeq extends SeqContextSensitive {
      val isSequenceOK = false
    }
    /** For use from xml pattern, where sequence is allowed and encouraged. */
    object xmlSeqOK extends SeqContextSensitive {
      val isSequenceOK = true
      override val isXML = true
    }
    /** These are default entry points into the pattern context sensitive methods:
     *  they are all initiated from non-pattern context.
     */
    def typ(): Tree      = outPattern.typ()
    def startInfixType() = outPattern.infixType(InfixMode.FirstOp)
    def startAnnotType() = outPattern.annotType()
    def exprTypeArgs()   = outPattern.typeArgs()
    def exprSimpleType() = outPattern.simpleType()

    /** Default entry points into some pattern contexts. */
    def pattern(): Tree = noSeq.pattern()
    def seqPatterns(): List[Tree] = seqOK.patterns()
    def xmlSeqPatterns(): List[Tree] = xmlSeqOK.patterns() // Called from xml parser
    def argumentPatterns(): List[Tree] = inParens {
      if (in.token == RPAREN) Nil
      else seqPatterns()
    }
    def xmlLiteralPattern(): Tree

/* -------- MODIFIERS and ANNOTATIONS ------------------------------------------- */

    /** Drop `private` modifier when followed by a qualifier.
     *  Contract `abstract` and `override` to ABSOVERRIDE
     */
    private def normalizeModifers(mods: Modifiers): Modifiers =
      if (mods.isPrivate && mods.hasAccessBoundary)
        normalizeModifers(mods &~ Flags.PRIVATE)
      else if (mods hasAllFlags (Flags.ABSTRACT | Flags.OVERRIDE))
        normalizeModifers(mods &~ (Flags.ABSTRACT | Flags.OVERRIDE) | Flags.ABSOVERRIDE)
      else
        mods

    private def addMod(mods: Modifiers, mod: Long, pos: Position): Modifiers = {
      if (mods hasFlag mod) syntaxError(in.offset, "repeated modifier", skipIt = false)
      in.nextToken()
      (mods | mod) withPosition (mod, pos)
    }

    private def tokenRange(token: TokenData) =
      r2p(token.offset, token.offset, token.offset + token.name.length - 1)

    /** {{{
     *  AccessQualifier ::= `[' (Id | this) `]'
     *  }}}
     */
    def accessQualifierOpt(mods: Modifiers): Modifiers = {
      var result = mods
      if (in.token == LBRACKET) {
        in.nextToken()
        if (mods.hasAccessBoundary)
          syntaxError("duplicate private/protected qualifier", skipIt = false)
        result = if (in.token == THIS) { in.nextToken(); mods | Flags.LOCAL }
                 else Modifiers(mods.flags, identForType())
        accept(RBRACKET)
      }
      result
    }

    private val flagTokens: Map[Int, Long] = Map(
      ABSTRACT  -> Flags.ABSTRACT,
      FINAL     -> Flags.FINAL,
      IMPLICIT  -> Flags.IMPLICIT,
      LAZY      -> Flags.LAZY,
      OVERRIDE  -> Flags.OVERRIDE,
      PRIVATE   -> Flags.PRIVATE,
      PROTECTED -> Flags.PROTECTED,
      SEALED    -> Flags.SEALED
    )

    /** {{{
     *  AccessModifier ::= (private | protected) [AccessQualifier]
     *  }}}
     */
    def accessModifierOpt(): Modifiers = normalizeModifers {
      in.token match {
        case m @ (PRIVATE | PROTECTED)  => in.nextToken() ; accessQualifierOpt(Modifiers(flagTokens(m)))
        case _                          => NoMods
      }
    }

    /** {{{
     *  Modifiers ::= {Modifier}
     *  Modifier  ::= LocalModifier
     *              |  AccessModifier
     *              |  override
     *  }}}
     */
    def modifiers(): Modifiers = normalizeModifers {
      def loop(mods: Modifiers): Modifiers = in.token match {
        case PRIVATE | PROTECTED =>
          loop(accessQualifierOpt(addMod(mods, flagTokens(in.token), tokenRange(in))))
        case ABSTRACT | FINAL | SEALED | OVERRIDE | IMPLICIT | LAZY =>
          loop(addMod(mods, flagTokens(in.token), tokenRange(in)))
        case NEWLINE =>
          in.nextToken()
          loop(mods)
        case _ =>
          mods
      }
      loop(NoMods)
    }

    /** {{{
     *  LocalModifiers ::= {LocalModifier}
     *  LocalModifier  ::= abstract | final | sealed | implicit | lazy
     *  }}}
     */
    def localModifiers(): Modifiers = {
      def loop(mods: Modifiers): Modifiers =
        if (isLocalModifier) loop(addMod(mods, flagTokens(in.token), tokenRange(in)))
        else mods

      loop(NoMods)
    }

    /** {{{
     *  Annotations      ::= {`@' SimpleType {ArgumentExprs}}
     *  ConsrAnnotations ::= {`@' SimpleType ArgumentExprs}
     *  }}}
     */
    def annotations(skipNewLines: Boolean): List[Tree] = readAnnots {
      val t = annotationExpr()
      if (skipNewLines) newLineOpt()
      t
    }
    def constructorAnnotations(): List[Tree] = readAnnots {
      atPos(in.offset)(New(exprSimpleType(), List(argumentExprs())))
    }

    def annotationExpr(): Tree = atPos(in.offset) {
      val t = exprSimpleType()
      if (in.token == LPAREN) New(t, multipleArgumentExprs())
      else New(t, Nil)
    }

/* -------- PARAMETERS ------------------------------------------- */

    def allowTypelessParams = false

    /** {{{
     *  ParamClauses      ::= {ParamClause} [[nl] `(' implicit Params `)']
     *  ParamClause       ::= [nl] `(' [Params] `)'
     *  Params            ::= Param {`,' Param}
     *  Param             ::= {Annotation} Id [`:' ParamType] [`=' Expr]
     *  ClassParamClauses ::= {ClassParamClause} [[nl] `(' implicit ClassParams `)']
     *  ClassParamClause  ::= [nl] `(' [ClassParams] `)'
     *  ClassParams       ::= ClassParam {`,' ClassParam}
     *  ClassParam        ::= {Annotation}  [{Modifier} (`val' | `var')] Id [`:' ParamType] [`=' Expr]
     *  }}}
     */
    def paramClauses(owner: Name, contextBounds: List[Tree], ofCaseClass: Boolean): List[List[ValDef]] = {
      var implicitmod = 0
      var caseParam = ofCaseClass
      def param(): ValDef = {
        val start = in.offset
        val annots = annotations(skipNewLines = false)
        var mods = Modifiers(Flags.PARAM)
        if (owner.isTypeName) {
          mods = modifiers() | Flags.PARAMACCESSOR
          if (mods.isLazy) syntaxError("lazy modifier not allowed here. Use call-by-name parameters instead", skipIt = false)
          in.token match {
            case v @ (VAL | VAR) =>
              mods = mods withPosition (in.token.toLong, tokenRange(in))
              if (v == VAR) mods |= Flags.MUTABLE
              in.nextToken()
            case _ =>
              if (mods.flags != Flags.PARAMACCESSOR) accept(VAL)
              if (!caseParam) mods |= Flags.PrivateLocal
          }
          if (caseParam) mods |= Flags.CASEACCESSOR
        }
        val nameOffset = in.offset
        val name = ident()
        var bynamemod = 0
        val tpt =
          if (((settings.YmethodInfer && !owner.isTypeName) || allowTypelessParams) && in.token != COLON) {
            TypeTree()
          } else { // XX-METHOD-INFER
            accept(COLON)
            if (in.token == ARROW) {
              if (owner.isTypeName && !mods.hasLocalFlag)
                syntaxError(
                  in.offset,
                  (if (mods.isMutable) "`var'" else "`val'") +
                  " parameters may not be call-by-name", skipIt = false)
              else if (implicitmod != 0)
                syntaxError(
                  in.offset,
                  "implicit parameters may not be call-by-name", skipIt = false)
              else bynamemod = Flags.BYNAMEPARAM
            }
            paramType()
          }
        val default =
          if (in.token == EQUALS) {
            in.nextToken()
            mods |= Flags.DEFAULTPARAM
            expr()
          } else EmptyTree
        atPos(start, if (name == nme.ERROR) start else nameOffset) {
          ValDef((mods | implicitmod.toLong | bynamemod) withAnnotations annots, name.toTermName, tpt, default)
        }
      }
      def paramClause(): List[ValDef] = {
        if (in.token == RPAREN)
          return Nil

        if (in.token == IMPLICIT) {
          in.nextToken()
          implicitmod = Flags.IMPLICIT
        }
        commaSeparated(param())
      }
      val vds = new ListBuffer[List[ValDef]]
      val start = in.offset
      newLineOptWhenFollowedBy(LPAREN)
      if (ofCaseClass && in.token != LPAREN)
        syntaxError(in.lastOffset, "case classes without a parameter list are not allowed;\n"+
                                   "use either case objects or case classes with an explicit `()' as a parameter list.")
      while (implicitmod == 0 && in.token == LPAREN) {
        in.nextToken()
        vds += paramClause()
        accept(RPAREN)
        caseParam = false
        newLineOptWhenFollowedBy(LPAREN)
      }
      val result = vds.toList
      if (owner == nme.CONSTRUCTOR && (result.isEmpty || (result.head take 1 exists (_.mods.isImplicit)))) {
        in.token match {
          case LBRACKET   => syntaxError(in.offset, "no type parameters allowed here", skipIt = false)
          case EOF        => incompleteInputError("auxiliary constructor needs non-implicit parameter list")
          case _          => syntaxError(start, "auxiliary constructor needs non-implicit parameter list", skipIt = false)
        }
      }
      addEvidenceParams(owner, result, contextBounds)
    }

    /** {{{
     *  ParamType ::= Type | `=>' Type | Type `*'
     *  }}}
     */
    def paramType(): Tree = paramType(useStartAsPosition = false)
    def paramType(useStartAsPosition: Boolean): Tree = {
      val start = in.offset
      in.token match {
        case ARROW  =>
          in.nextToken()
          atPos(start)(byNameApplication(typ()))
        case _      =>
          val t = typ()
          if (isRawStar) {
            in.nextToken()
            if (useStartAsPosition) atPos(start)(repeatedApplication(t))
            else atPos(t.pos.startOrPoint, t.pos.point)(repeatedApplication(t))
          }
          else t
      }
    }

    /** {{{
     *  TypeParamClauseOpt    ::= [TypeParamClause]
     *  TypeParamClause       ::= `[' VariantTypeParam {`,' VariantTypeParam} `]']
     *  VariantTypeParam      ::= {Annotation} [`+' | `-'] TypeParam
     *  FunTypeParamClauseOpt ::= [FunTypeParamClause]
     *  FunTypeParamClause    ::= `[' TypeParam {`,' TypeParam} `]']
     *  TypeParam             ::= Id TypeParamClauseOpt TypeBounds {<% Type} {":" Type}
     *  }}}
     */
    def typeParamClauseOpt(owner: Name, contextBoundBuf: ListBuffer[Tree]): List[TypeDef] = {
      def typeParam(ms: Modifiers): TypeDef = {
        var mods = ms | Flags.PARAM
        val start = in.offset
        if (owner.isTypeName && isIdent) {
          if (in.name == raw.PLUS) {
            in.nextToken()
            mods |= Flags.COVARIANT
          } else if (in.name == raw.MINUS) {
            in.nextToken()
            mods |= Flags.CONTRAVARIANT
          }
        }
        val nameOffset = in.offset
        // TODO AM: freshName(o2p(in.skipToken()), "_$$"), will need to update test suite
        val pname: TypeName = wildcardOrIdent().toTypeName
        val param = atPos(start, nameOffset) {
          val tparams = typeParamClauseOpt(pname, null) // @M TODO null --> no higher-order context bounds for now
          TypeDef(mods, pname, tparams, typeBounds())
        }
        if (contextBoundBuf ne null) {
          while (in.token == VIEWBOUND) {
            contextBoundBuf += atPos(in.skipToken()) {
              makeFunctionTypeTree(List(Ident(pname)), typ())
            }
          }
          while (in.token == COLON) {
            contextBoundBuf += atPos(in.skipToken()) {
              AppliedTypeTree(typ(), List(Ident(pname)))
            }
          }
        }
        param
      }
      newLineOptWhenFollowedBy(LBRACKET)
      if (in.token == LBRACKET) inBrackets(commaSeparated(typeParam(NoMods withAnnotations annotations(skipNewLines = true))))
      else Nil
    }

    /** {{{
     *  TypeBounds ::= [`>:' Type] [`<:' Type]
     *  }}}
     */
    def typeBounds(): TypeBoundsTree = {
      val lo      = bound(SUPERTYPE)
      val hi      = bound(SUBTYPE)
      val t       = TypeBoundsTree(lo, hi)
      val defined = List(t.hi, t.lo) filter (_.pos.isDefined)

      if (defined.nonEmpty)
        t setPos wrappingPos(defined)
      else
        t setPos o2p(in.offset)
    }

    def bound(tok: Int): Tree = if (in.token == tok) { in.nextToken(); typ() } else EmptyTree

/* -------- DEFS ------------------------------------------- */


    /** {{{
     *  Import  ::= import ImportExpr {`,' ImportExpr}
     *  }}}
     */
    def importClause(): List[Tree] = {
      val offset = accept(IMPORT)
      commaSeparated(importExpr()) match {
        case Nil => Nil
        case t :: rest =>
          // The first import should start at the position of the keyword.
          t.setPos(t.pos.withStart(offset))
          t :: rest
      }
    }

    /** {{{
     *  ImportExpr ::= StableId `.' (Id | `_' | ImportSelectors)
     *  }}}
     */
    def importExpr(): Tree = {
      val start = in.offset
      def thisDotted(name: TypeName) = {
        in.nextToken()
        val t = atPos(start)(This(name))
        accept(DOT)
        val result = selector(t)
        accept(DOT)
        result
      }
      /* Walks down import `foo.bar.baz.{ ... }` until it ends at a
       * an underscore, a left brace, or an undotted identifier.
       */
      def loop(expr: Tree): Tree = {
        expr setPos expr.pos.makeTransparent
        val selectors: List[ImportSelector] = in.token match {
          case USCORE   => List(importSelector()) // import foo.bar._;
          case LBRACE   => importSelectors()      // import foo.bar.{ x, y, z }
          case _        =>
            val nameOffset = in.offset
            val name = ident()
            if (in.token == DOT) {
              // import foo.bar.ident.<unknown> and so create a select node and recurse.
              val t = atPos(start, if (name == nme.ERROR) in.offset else nameOffset)(Select(expr, name))
              in.nextToken()
              return loop(t)
            }
            // import foo.bar.Baz;
            else List(makeImportSelector(name, nameOffset))
        }
        // reaching here means we're done walking.
        atPos(start)(Import(expr, selectors))
      }

      loop(in.token match {
        case THIS   => thisDotted(tpnme.EMPTY)
        case _      =>
          val id = atPos(start)(Ident(ident()))
          accept(DOT)
          if (in.token == THIS) thisDotted(id.name.toTypeName)
          else id
      })
    }

    /** {{{
     *  ImportSelectors ::= `{' {ImportSelector `,'} (ImportSelector | `_') `}'
     *  }}}
     */
    def importSelectors(): List[ImportSelector] = {
      val selectors = inBracesOrNil(commaSeparated(importSelector()))
      selectors.init foreach {
        case ImportSelector(nme.WILDCARD, pos, _, _)  => syntaxError(pos, "Wildcard import must be in last position")
        case _                                        => ()
      }
      selectors
    }

    def wildcardOrIdent() = {
      if (in.token == USCORE) { in.nextToken() ; nme.WILDCARD }
      else ident()
    }

    /** {{{
     *  ImportSelector ::= Id [`=>' Id | `=>' `_']
     *  }}}
     */
    def importSelector(): ImportSelector = {
      val start        = in.offset
      val name         = wildcardOrIdent()
      var renameOffset = -1
      val rename       = in.token match {
        case ARROW    =>
          in.nextToken()
          renameOffset = in.offset
          wildcardOrIdent()
        case _ if name == nme.WILDCARD  => null
        case _ =>
          renameOffset = start
          name
      }
      ImportSelector(name, start, rename, renameOffset)
    }

    /** {{{
     *  Def    ::= val PatDef
     *           | var PatDef
     *           | def FunDef
     *           | type [nl] TypeDef
     *           | TmplDef
     *  Dcl    ::= val PatDcl
     *           | var PatDcl
     *           | def FunDcl
     *           | type [nl] TypeDcl
     *  }}}
     */
    def defOrDcl(pos: Int, mods: Modifiers): List[Tree] = {
      if (mods.isLazy && in.token != VAL)
        syntaxError("lazy not allowed here. Only vals can be lazy", skipIt = false)
      in.token match {
        case VAL =>
          patDefOrDcl(pos, mods withPosition(VAL, tokenRange(in)))
        case VAR =>
          patDefOrDcl(pos, (mods | Flags.MUTABLE) withPosition (VAR, tokenRange(in)))
        case DEF =>
          List(funDefOrDcl(pos, mods withPosition(DEF, tokenRange(in))))
        case TYPE =>
          List(typeDefOrDcl(pos, mods withPosition(TYPE, tokenRange(in))))
        case _ =>
          List(tmplDef(pos, mods))
      }
    }

    private def caseAwareTokenOffset = if (in.token == CASECLASS || in.token == CASEOBJECT) in.prev.offset else in.offset

    def nonLocalDefOrDcl : List[Tree] = {
      val annots = annotations(skipNewLines = true)
      defOrDcl(caseAwareTokenOffset, modifiers() withAnnotations annots)
    }

    /** {{{
     *  PatDef ::= Pattern2 {`,' Pattern2} [`:' Type] `=' Expr
     *  ValDcl ::= Id {`,' Id} `:' Type
     *  VarDef ::= PatDef | Id {`,' Id} `:' Type `=' `_'
     *  }}}
     */
    def patDefOrDcl(pos : Int, mods: Modifiers): List[Tree] = {
      var newmods = mods
      in.nextToken()
      val lhs = commaSeparated(stripParens(noSeq.pattern2()))
      val tp = typedOpt()
      val rhs =
        if (tp.isEmpty || in.token == EQUALS) {
          accept(EQUALS)
          if (!tp.isEmpty && newmods.isMutable &&
              (lhs.toList forall (_.isInstanceOf[Ident])) && in.token == USCORE) {
            in.nextToken()
            newmods = newmods | Flags.DEFAULTINIT
            EmptyTree
          } else {
            expr()
          }
        } else {
          newmods = newmods | Flags.DEFERRED
          EmptyTree
        }
      def mkDefs(p: Tree, tp: Tree, rhs: Tree): List[Tree] = {
        //Console.println("DEBUG: p = "+p.toString()); // DEBUG
        val trees =
          makePatDef(newmods,
                     if (tp.isEmpty) p
                     else Typed(p, tp) setPos (p.pos union tp.pos),
                     rhs)
        if (newmods.isDeferred) {
          trees match {
            case List(ValDef(_, _, _, EmptyTree)) =>
              if (mods.isLazy) syntaxError(p.pos, "lazy values may not be abstract", skipIt = false)
            case _ => syntaxError(p.pos, "pattern definition may not be abstract", skipIt = false)
          }
        }
        trees
      }
      val trees = (lhs.toList.init flatMap (mkDefs(_, tp.duplicate, rhs.duplicate))) ::: mkDefs(lhs.last, tp, rhs)
      val hd = trees.head
      hd setPos hd.pos.withStart(pos)
      ensureNonOverlapping(hd, trees.tail)
      trees
    }

    /** {{{
     *  VarDef ::= PatDef
     *           | Id {`,' Id} `:' Type `=' `_'
     *  VarDcl ::= Id {`,' Id} `:' Type
     *  }}}
    def varDefOrDcl(mods: Modifiers): List[Tree] = {
      var newmods = mods | Flags.MUTABLE
      val lhs = new ListBuffer[(Int, Name)]
      do {
        in.nextToken()
        lhs += (in.offset, ident())
      } while (in.token == COMMA)
      val tp = typedOpt()
      val rhs = if (tp.isEmpty || in.token == EQUALS) {
        accept(EQUALS)
        if (!tp.isEmpty && in.token == USCORE) {
          in.nextToken()
          EmptyTree
        } else {
          expr()
        }
      } else {
        newmods = newmods | Flags.DEFERRED
        EmptyTree
      }
    }
     */

    /** {{{
     *  FunDef ::= FunSig [`:' Type] `=' [`macro'] Expr
     *          |  FunSig [nl] `{' Block `}'
     *          |  `this' ParamClause ParamClauses
     *                 (`=' ConstrExpr | [nl] ConstrBlock)
     *  FunDcl ::= FunSig [`:' Type]
     *  FunSig ::= id [FunTypeParamClause] ParamClauses
     *  }}}
     */
    def funDefOrDcl(start : Int, mods: Modifiers): Tree = {
      in.nextToken()
      if (in.token == THIS) {
        atPos(start, in.skipToken()) {
          val vparamss = paramClauses(nme.CONSTRUCTOR, classContextBounds map (_.duplicate), ofCaseClass = false)
          newLineOptWhenFollowedBy(LBRACE)
          val rhs = in.token match {
            case LBRACE   => atPos(in.offset) { constrBlock(vparamss) }
            case _        => accept(EQUALS) ; atPos(in.offset) { constrExpr(vparamss) }
          }
          DefDef(mods, nme.CONSTRUCTOR, List(), vparamss, TypeTree(), rhs)
        }
      }
      else {
        val nameOffset = in.offset
        val name = ident()
        funDefRest(start, nameOffset, mods, name)
      }
    }

    def funDefRest(start: Int, nameOffset: Int, mods: Modifiers, name: Name): Tree = {
      val result = atPos(start, if (name.toTermName == nme.ERROR) start else nameOffset) {
        var newmods = mods
        // contextBoundBuf is for context bounded type parameters of the form
        // [T : B] or [T : => B]; it contains the equivalent implicit parameter type,
        // i.e. (B[T] or T => B)
        val contextBoundBuf = new ListBuffer[Tree]
        val tparams = typeParamClauseOpt(name, contextBoundBuf)
        val vparamss = paramClauses(name, contextBoundBuf.toList, ofCaseClass = false)
        newLineOptWhenFollowedBy(LBRACE)
        var restype = fromWithinReturnType(typedOpt())
        val rhs =
          if (isStatSep || in.token == RBRACE) {
            if (restype.isEmpty) restype = scalaUnitConstr
            newmods |= Flags.DEFERRED
            EmptyTree
          } else if (restype.isEmpty && in.token == LBRACE) {
            restype = scalaUnitConstr
            blockExpr()
          } else {
            if (in.token == EQUALS) {
              in.nextTokenAllow(nme.MACROkw)
              if (in.token == IDENTIFIER && in.name == nme.MACROkw) {
                in.nextToken()
                newmods |= Flags.MACRO
              }
            } else {
              accept(EQUALS)
            }
            expr()
          }
        DefDef(newmods, name.toTermName, tparams, vparamss, restype, rhs)
      }
      signalParseProgress(result.pos)
      result
    }

    /** {{{
     *  ConstrExpr      ::=  SelfInvocation
     *                    |  ConstrBlock
     *  }}}
     */
    def constrExpr(vparamss: List[List[ValDef]]): Tree =
      if (in.token == LBRACE) constrBlock(vparamss)
      else Block(selfInvocation(vparamss) :: Nil, literalUnit)

    /** {{{
     *  SelfInvocation  ::= this ArgumentExprs {ArgumentExprs}
     *  }}}
     */
    def selfInvocation(vparamss: List[List[ValDef]]): Tree =
      atPos(accept(THIS)) {
        newLineOptWhenFollowedBy(LBRACE)
        var t = Apply(Ident(nme.CONSTRUCTOR), argumentExprs())
        newLineOptWhenFollowedBy(LBRACE)
        while (in.token == LPAREN || in.token == LBRACE) {
          t = Apply(t, argumentExprs())
          newLineOptWhenFollowedBy(LBRACE)
        }
        if (classContextBounds.isEmpty) t
        else Apply(t, vparamss.last.map(vp => Ident(vp.name)))
      }

    /** {{{
     *  ConstrBlock    ::=  `{' SelfInvocation {semi BlockStat} `}'
     *  }}}
     */
    def constrBlock(vparamss: List[List[ValDef]]): Tree =
      atPos(in.skipToken()) {
        val stats = selfInvocation(vparamss) :: {
          if (isStatSep) { in.nextToken(); blockStatSeq() }
          else Nil
        }
        accept(RBRACE)
        Block(stats, literalUnit)
      }

    /** {{{
     *  TypeDef ::= type Id [TypeParamClause] `=' Type
     *            | FunSig `=' Expr
     *  TypeDcl ::= type Id [TypeParamClause] TypeBounds
     *  }}}
     */
    def typeDefOrDcl(start: Int, mods: Modifiers): Tree = {
      in.nextToken()
      newLinesOpt()
      atPos(start, in.offset) {
        val name = identForType()
        // @M! a type alias as well as an abstract type may declare type parameters
        val tparams = typeParamClauseOpt(name, null)
        in.token match {
          case EQUALS =>
            in.nextToken()
            TypeDef(mods, name, tparams, typ())
          case t if t == SUPERTYPE || t == SUBTYPE || t == COMMA || t == RBRACE || isStatSep(t) =>
            TypeDef(mods | Flags.DEFERRED, name, tparams, typeBounds())
          case _ =>
            syntaxErrorOrIncompleteAnd("`=', `>:', or `<:' expected", skipIt = true)(EmptyTree)
        }
      }
    }

    /** Hook for IDE, for top-level classes/objects. */
    def topLevelTmplDef: Tree = {
      val annots = annotations(skipNewLines = true)
      val pos    = caseAwareTokenOffset
      val mods   = modifiers() withAnnotations annots
      tmplDef(pos, mods)
    }

    /** {{{
     *  TmplDef ::= [case] class ClassDef
     *            |  [case] object ObjectDef
     *            |  [override] trait TraitDef
     *  }}}
     */
    def tmplDef(pos: Int, mods: Modifiers): Tree = {
      if (mods.isLazy) syntaxError("classes cannot be lazy", skipIt = false)
      in.token match {
        case TRAIT =>
          classDef(pos, (mods | Flags.TRAIT | Flags.ABSTRACT) withPosition (Flags.TRAIT, tokenRange(in)))
        case CLASS =>
          classDef(pos, mods)
        case CASECLASS =>
          classDef(pos, (mods | Flags.CASE) withPosition (Flags.CASE, tokenRange(in.prev /*scanner skips on 'case' to 'class', thus take prev*/)))
        case OBJECT =>
          objectDef(pos, mods)
        case CASEOBJECT =>
          objectDef(pos, (mods | Flags.CASE) withPosition (Flags.CASE, tokenRange(in.prev /*scanner skips on 'case' to 'object', thus take prev*/)))
        case _ =>
          syntaxErrorOrIncompleteAnd("expected start of definition", skipIt = true)(EmptyTree)
      }
    }

    /** {{{
     *  ClassDef ::= Id [TypeParamClause] {Annotation}
     *               [AccessModifier] ClassParamClauses RequiresTypeOpt ClassTemplateOpt
     *  TraitDef ::= Id [TypeParamClause] RequiresTypeOpt TraitTemplateOpt
     *  }}}
     */
    def classDef(start: Int, mods: Modifiers): ClassDef = {
      in.nextToken()
      val nameOffset = in.offset
      val name = identForType()
      atPos(start, if (name == tpnme.ERROR) start else nameOffset) {
        savingClassContextBounds {
          val contextBoundBuf = new ListBuffer[Tree]
          val tparams = typeParamClauseOpt(name, contextBoundBuf)
          classContextBounds = contextBoundBuf.toList
          val tstart = (in.offset :: classContextBounds.map(_.pos.startOrPoint)).min
          if (!classContextBounds.isEmpty && mods.isTrait) {
            syntaxError("traits cannot have type parameters with context bounds `: ...' nor view bounds `<% ...'", skipIt = false)
            classContextBounds = List()
          }
          val constrAnnots = if (!mods.isTrait) constructorAnnotations() else Nil
          val (constrMods, vparamss) =
            if (mods.isTrait) (Modifiers(Flags.TRAIT), List())
            else (accessModifierOpt(), paramClauses(name, classContextBounds, ofCaseClass = mods.isCase))
          var mods1 = mods
          if (mods.isTrait) {
            if (settings.YvirtClasses && in.token == SUBTYPE) mods1 |= Flags.DEFERRED
          } else if (in.token == SUBTYPE) {
            syntaxError("classes are not allowed to be virtual", skipIt = false)
          }
          val template = templateOpt(mods1, name, constrMods withAnnotations constrAnnots, vparamss, tstart)
          val result = gen.mkClassDef(mods1, name, tparams, template)
          // Context bounds generate implicit parameters (part of the template) with types
          // from tparams: we need to ensure these don't overlap
          if (!classContextBounds.isEmpty)
            ensureNonOverlapping(template, tparams)
          result
        }
      }
    }

    /** {{{
     *  ObjectDef       ::= Id ClassTemplateOpt
     *  }}}
     */
    def objectDef(start: Int, mods: Modifiers): ModuleDef = {
      in.nextToken()
      val nameOffset = in.offset
      val name = ident()
      val tstart = in.offset
      atPos(start, if (name == nme.ERROR) start else nameOffset) {
        val mods1 = if (in.token == SUBTYPE) mods | Flags.DEFERRED else mods
        val template = templateOpt(mods1, name, NoMods, Nil, tstart)
        ModuleDef(mods1, name.toTermName, template)
      }
    }

    /** Create a tree representing a package object, converting
     *  {{{
     *    package object foo { ... }
     *  }}}
     *  to
     *  {{{
     *    package foo {
     *      object `package` { ... }
     *    }
     *  }}}
     */
    def packageObjectDef(start: Offset): PackageDef = {
      val defn   = objectDef(in.offset, NoMods)
      val module = copyModuleDef(defn)(name = nme.PACKAGEkw)
      val pid    = atPos(o2p(defn.pos.startOrPoint))(Ident(defn.name))

      makePackaging(start, pid, module :: Nil)
    }
    def packageOrPackageObject(start: Offset): Tree = (
      if (in.token == OBJECT)
        joinComment(packageObjectDef(start) :: Nil).head
      else {
        in.flushDoc
        makePackaging(start, pkgQualId(), inBracesOrNil(topStatSeq()))
      }
    )
    // TODO - eliminate this and use "def packageObjectDef" (see call site of this
    // method for small elaboration.)
    def makePackageObject(start: Int, objDef: ModuleDef): PackageDef = objDef match {
      case ModuleDef(mods, name, impl) =>
        makePackaging(
          start, atPos(o2p(objDef.pos.startOrPoint)){ Ident(name) }, List(ModuleDef(mods, nme.PACKAGEkw, impl)))
    }

    /** {{{
     *  ClassParents       ::= AnnotType {`(' [Exprs] `)'} {with AnnotType}
     *  TraitParents       ::= AnnotType {with AnnotType}
     *  }}}
     */
    def templateParents(): List[Tree] = {
      val parents = new ListBuffer[Tree]
      def readAppliedParent() = {
        val start = in.offset
        val parent = startAnnotType()
        val argss = if (in.token == LPAREN) multipleArgumentExprs() else Nil
        parents += atPos(start)((parent /: argss)(Apply.apply))
      }
      readAppliedParent()
      while (in.token == WITH) { in.nextToken(); readAppliedParent() }
      parents.toList
    }

    /** {{{
     *  ClassTemplate ::= [EarlyDefs with] ClassParents [TemplateBody]
     *  TraitTemplate ::= [EarlyDefs with] TraitParents [TemplateBody]
     *  EarlyDefs     ::= `{' [EarlyDef {semi EarlyDef}] `}'
     *  EarlyDef      ::= Annotations Modifiers PatDef
     *  }}}
     */
    def template(): (List[Tree], ValDef, List[Tree]) = {
      newLineOptWhenFollowedBy(LBRACE)
      if (in.token == LBRACE) {
        // @S: pre template body cannot stub like post body can!
        val (self, body) = templateBody(isPre = true)
        if (in.token == WITH && (self eq emptyValDef)) {
<<<<<<< HEAD
          val earlyDefs: List[Tree] = body flatMap {
            case vdef @ ValDef(mods, _, _, _) if !mods.isDeferred =>
              List(copyValDef(vdef)(mods = mods | Flags.PRESUPER))
            case tdef @ TypeDef(mods, name, tparams, rhs) =>
              deprecationWarning(tdef.pos.point, "early type members are deprecated. Move them to the regular body: the semantics are the same.")
              List(treeCopy.TypeDef(tdef, mods | Flags.PRESUPER, name, tparams, rhs))
            case docdef @ DocDef(comm, rhs) =>
              List(treeCopy.DocDef(docdef, comm, rhs))
            case stat if !stat.isEmpty =>
              syntaxError(stat.pos, "only concrete field definitions allowed in early object initialization section", skipIt = false)
              List()
            case _ => List()
          }
=======
          val earlyDefs: List[Tree] = body.map(ensureEarlyDef).filter(_.nonEmpty)
>>>>>>> 9788e7a1
          in.nextToken()
          val parents = templateParents()
          val (self1, body1) = templateBodyOpt(parenMeansSyntaxError = false)
          (parents, self1, earlyDefs ::: body1)
        } else {
          (List(), self, body)
        }
      } else {
        val parents = templateParents()
        val (self, body) = templateBodyOpt(parenMeansSyntaxError = false)
        (parents, self, body)
      }
    }

    def ensureEarlyDef(tree: Tree): Tree = tree match {
      case vdef @ ValDef(mods, _, _, _) if !mods.isDeferred =>
        copyValDef(vdef)(mods = mods | Flags.PRESUPER)
      case tdef @ TypeDef(mods, name, tparams, rhs) =>
        deprecationWarning(tdef.pos.point, "early type members are deprecated. Move them to the regular body: the semantics are the same.")
        treeCopy.TypeDef(tdef, mods | Flags.PRESUPER, name, tparams, rhs)
      case stat if !stat.isEmpty =>
        syntaxError(stat.pos, "only concrete field definitions allowed in early object initialization section", skipIt = false)
        EmptyTree
      case _ =>
        EmptyTree
    }

    /** {{{
     *  ClassTemplateOpt ::= `extends' ClassTemplate | [[`extends'] TemplateBody]
     *  TraitTemplateOpt ::= TraitExtends TraitTemplate | [[`extends'] TemplateBody] | `<:' TemplateBody
     *  TraitExtends     ::= `extends' | `<:'
     *  }}}
     */
    def templateOpt(mods: Modifiers, name: Name, constrMods: Modifiers, vparamss: List[List[ValDef]], tstart: Int): Template = {
      val (parents, self, body) = (
        if (in.token == EXTENDS || in.token == SUBTYPE && mods.isTrait) {
          in.nextToken()
          template()
        }
        else {
          newLineOptWhenFollowedBy(LBRACE)
          val (self, body) = templateBodyOpt(parenMeansSyntaxError = mods.isTrait || name.isTermName)
          (List(), self, body)
        }
      )
      def anyvalConstructor() = (
        // Not a well-formed constructor, has to be finished later - see note
        // regarding AnyVal constructor in AddInterfaces.
        DefDef(NoMods, nme.CONSTRUCTOR, Nil, ListOfNil, TypeTree(), Block(Nil, literalUnit))
      )
      val parentPos = o2p(in.offset)
      val tstart1 = if (body.isEmpty && in.lastOffset < tstart) in.lastOffset else tstart

      atPos(tstart1) {
        // Exclude only the 9 primitives plus AnyVal.
        if (inScalaRootPackage && ScalaValueClassNames.contains(name))
          Template(parents, self, anyvalConstructor :: body)
        else
          gen.mkTemplate(gen.mkParents(mods, parents, parentPos),
                         self, constrMods, vparamss, body, o2p(tstart))
      }
    }

/* -------- TEMPLATES ------------------------------------------- */

    /** {{{
     *  TemplateBody ::= [nl] `{' TemplateStatSeq `}'
     *  }}}
     * @param isPre specifies whether in early initializer (true) or not (false)
     */
    def templateBody(isPre: Boolean) = inBraces(templateStatSeq(isPre = isPre)) match {
      case (self, Nil)  => (self, EmptyTree.asList)
      case result       => result
    }
    def templateBodyOpt(parenMeansSyntaxError: Boolean): (ValDef, List[Tree]) = {
      newLineOptWhenFollowedBy(LBRACE)
      if (in.token == LBRACE) {
        templateBody(isPre = false)
      } else {
        if (in.token == LPAREN) {
          if (parenMeansSyntaxError) syntaxError(s"traits or objects may not have parameters", skipIt = true)
          else abort("unexpected opening parenthesis")
        }
        (emptyValDef, List())
      }
    }

    /** {{{
     *  Refinement ::= [nl] `{' RefineStat {semi RefineStat} `}'
     *  }}}
     */
    def refinement(): List[Tree] = inBraces(refineStatSeq())

/* -------- STATSEQS ------------------------------------------- */

  /** Create a tree representing a packaging. */
    def makePackaging(start: Int, pkg: Tree, stats: List[Tree]): PackageDef = pkg match {
      case x: RefTree => atPos(start, pkg.pos.point)(PackageDef(x, stats))
    }

    def makeEmptyPackage(start: Int, stats: List[Tree]): PackageDef = (
      makePackaging(start, atPos(start, start, start)(Ident(nme.EMPTY_PACKAGE_NAME)), stats)
    )

    /** {{{
     *  TopStatSeq ::= TopStat {semi TopStat}
     *  TopStat ::= Annotations Modifiers TmplDef
     *            | Packaging
     *            | package object objectDef
     *            | Import
     *            |
     *  }}}
     */
    def topStatSeq(): List[Tree] = {
      val stats = new ListBuffer[Tree]
      while (!isStatSeqEnd) {
        stats ++= (in.token match {
          case PACKAGE  =>
            packageOrPackageObject(in.skipToken()) :: Nil
          case IMPORT =>
            in.flushDoc
            importClause()
          case x if isAnnotation || isTemplateIntro || isModifier =>
            joinComment(topLevelTmplDef :: Nil)
          case _ =>
            if (isStatSep) Nil
            else syntaxErrorOrIncompleteAnd("expected class or object definition", skipIt = true)(Nil)
        })
        acceptStatSepOpt()
      }
      stats.toList
    }

    /** {{{
     *  TemplateStatSeq  ::= [id [`:' Type] `=>'] TemplateStats
     *  }}}
     * @param isPre specifies whether in early initializer (true) or not (false)
     */
    def templateStatSeq(isPre : Boolean): (ValDef, List[Tree]) = checkNoEscapingPlaceholders {
      var self: ValDef = emptyValDef
      var firstOpt: Option[Tree] = None
      if (isExprIntro) {
        in.flushDoc
        val first = expr(InTemplate) // @S: first statement is potentially converted so cannot be stubbed.
        if (in.token == ARROW) {
          first match {
            case Typed(tree @ This(tpnme.EMPTY), tpt) =>
              self = atPos(tree.pos union tpt.pos) { makeSelfDef(nme.WILDCARD, tpt) }
            case _ =>
              convertToParam(first) match {
                case tree @ ValDef(_, name, tpt, EmptyTree) if (name != nme.ERROR) =>
                  self = atPos(tree.pos union tpt.pos) { makeSelfDef(name, tpt) }
                case _ =>
              }
          }
          in.nextToken()
        } else {
          firstOpt = Some(first)
          acceptStatSepOpt()
        }
      }
      (self, firstOpt ++: templateStats())
    }

    /** {{{
     *  TemplateStats    ::= TemplateStat {semi TemplateStat}
     *  TemplateStat     ::= Import
     *                     | Annotations Modifiers Def
     *                     | Annotations Modifiers Dcl
     *                     | Expr1
     *                     | super ArgumentExprs {ArgumentExprs}
     *                     |
     *  }}}
     */
    def templateStats(): List[Tree] = {
      val stats = new ListBuffer[Tree]
      while (!isStatSeqEnd) {
        if (in.token == IMPORT) {
          in.flushDoc
          stats ++= importClause()
        } else if (isDefIntro || isModifier || isAnnotation) {
          stats ++= joinComment(nonLocalDefOrDcl)
        } else if (isExprIntro) {
          in.flushDoc
          stats += statement(InTemplate)
        } else if (!isStatSep) {
          syntaxErrorOrIncomplete("illegal start of definition", skipIt = true)
        }
        acceptStatSepOpt()
      }
      stats.toList
    }

    /** Informal - for the repl and other direct parser accessors.
     */
    def templateStatsCompat(): List[Tree] = templateStats() match {
      case Nil => EmptyTree.asList
      case stats => stats
    }

    /** {{{
     *  RefineStatSeq    ::= RefineStat {semi RefineStat}
     *  RefineStat       ::= Dcl
     *                     | type TypeDef
     *                     |
     *  }}}
     */
    def refineStatSeq(): List[Tree] = checkNoEscapingPlaceholders {
      val stats = new ListBuffer[Tree]
      while (!isStatSeqEnd) {
        stats ++= refineStat()
        if (in.token != RBRACE) acceptStatSep()
      }
      stats.toList
    }

    def refineStat(): List[Tree] =
      if (isDclIntro) { // don't IDE hook
        joinComment(defOrDcl(in.offset, NoMods))
      } else if (!isStatSep) {
        syntaxErrorOrIncomplete(
          "illegal start of declaration"+
          (if (inFunReturnType) " (possible cause: missing `=' in front of current method body)"
           else ""), skipIt = true)
        Nil
      } else Nil

    /** overridable IDE hook for local definitions of blockStatSeq
     *  Here's an idea how to fill in start and end positions.
    def localDef : List[Tree] = {
      atEndPos {
        atStartPos(in.offset) {
          val annots = annotations(skipNewLines = true)
          val mods = localModifiers() withAnnotations annots
          if (!(mods hasFlag ~(Flags.IMPLICIT | Flags.LAZY))) defOrDcl(mods)
          else List(tmplDef(mods))
        }
      } (in.offset)
    }
    */

    def localDef(implicitMod: Int): List[Tree] = {
      val annots = annotations(skipNewLines = true)
      val pos = in.offset
      val mods = (localModifiers() | implicitMod.toLong) withAnnotations annots
      val defs =
        if (!(mods hasFlag ~(Flags.IMPLICIT | Flags.LAZY))) defOrDcl(pos, mods)
        else List(tmplDef(pos, mods))

      in.token match {
        case RBRACE | CASE  => defs :+ setInPos(literalUnit)
        case _              => defs
      }
    }

    /** {{{
     *  BlockStatSeq ::= { BlockStat semi } [ResultExpr]
     *  BlockStat    ::= Import
     *                 | Annotations [implicit] [lazy] Def
     *                 | Annotations LocalModifiers TmplDef
     *                 | Expr1
     *                 |
     *  }}}
     */
    def blockStatSeq(): List[Tree] = checkNoEscapingPlaceholders {
      val stats = new ListBuffer[Tree]
      while (!isStatSeqEnd && !isCaseDefStart) {
        if (in.token == IMPORT) {
          stats ++= importClause()
          acceptStatSepOpt()
        }
        else if (isExprIntro) {
          stats += statement(InBlock)
          if (in.token != RBRACE && !isCaseDefStart) acceptStatSep()
        }
        else if (isDefIntro || isLocalModifier || isAnnotation) {
          if (in.token == IMPLICIT) {
            val start = in.skipToken()
            if (isIdent) stats += implicitClosure(start, InBlock)
            else stats ++= localDef(Flags.IMPLICIT)
          } else {
            stats ++= localDef(0)
          }
          acceptStatSepOpt()
        }
        else if (isStatSep) {
          in.nextToken()
        }
        else {
          val addendum = if (isModifier) " (no modifiers allowed here)" else ""
          syntaxErrorOrIncomplete("illegal start of statement" + addendum, skipIt = true)
        }
      }
      stats.toList
    }

    /** {{{
     *  CompilationUnit ::= {package QualId semi} TopStatSeq
     *  }}}
     */
    def compilationUnit(): PackageDef = checkNoEscapingPlaceholders {
      def topstats(): List[Tree] = {
        val ts = new ListBuffer[Tree]
        while (in.token == SEMI) in.nextToken()
        val start = in.offset
        if (in.token == PACKAGE) {
          in.nextToken()
          if (in.token == OBJECT) {
            // TODO - this next line is supposed to be
            //    ts += packageObjectDef(start)
            // but this broke a scaladoc test (run/diagrams-filtering.scala) somehow.
            ts ++= joinComment(List(makePackageObject(start, objectDef(in.offset, NoMods))))
            if (in.token != EOF) {
              acceptStatSep()
              ts ++= topStatSeq()
            }
          } else {
            in.flushDoc
            val pkg = pkgQualId()

            if (in.token == EOF) {
              ts += makePackaging(start, pkg, List())
            } else if (isStatSep) {
              in.nextToken()
              ts += makePackaging(start, pkg, topstats())
            } else {
              ts += inBraces(makePackaging(start, pkg, topStatSeq()))
              acceptStatSepOpt()
              ts ++= topStatSeq()
            }
          }
        } else {
          ts ++= topStatSeq()
        }
        ts.toList
      }

      resetPackage()
      topstats() match {
        case (stat @ PackageDef(_, _)) :: Nil => stat
        case stats                            =>
          val start =
            if (stats forall (_ == EmptyTree)) 0
            else {
              val wpos = wrappingPos(stats)
              if (wpos.isDefined) wpos.startOrPoint
              else 0
            }

          makeEmptyPackage(start, stats)
      }
    }
  }
}<|MERGE_RESOLUTION|>--- conflicted
+++ resolved
@@ -2797,23 +2797,7 @@
         // @S: pre template body cannot stub like post body can!
         val (self, body) = templateBody(isPre = true)
         if (in.token == WITH && (self eq emptyValDef)) {
-<<<<<<< HEAD
-          val earlyDefs: List[Tree] = body flatMap {
-            case vdef @ ValDef(mods, _, _, _) if !mods.isDeferred =>
-              List(copyValDef(vdef)(mods = mods | Flags.PRESUPER))
-            case tdef @ TypeDef(mods, name, tparams, rhs) =>
-              deprecationWarning(tdef.pos.point, "early type members are deprecated. Move them to the regular body: the semantics are the same.")
-              List(treeCopy.TypeDef(tdef, mods | Flags.PRESUPER, name, tparams, rhs))
-            case docdef @ DocDef(comm, rhs) =>
-              List(treeCopy.DocDef(docdef, comm, rhs))
-            case stat if !stat.isEmpty =>
-              syntaxError(stat.pos, "only concrete field definitions allowed in early object initialization section", skipIt = false)
-              List()
-            case _ => List()
-          }
-=======
           val earlyDefs: List[Tree] = body.map(ensureEarlyDef).filter(_.nonEmpty)
->>>>>>> 9788e7a1
           in.nextToken()
           val parents = templateParents()
           val (self1, body1) = templateBodyOpt(parenMeansSyntaxError = false)
@@ -2834,6 +2818,8 @@
       case tdef @ TypeDef(mods, name, tparams, rhs) =>
         deprecationWarning(tdef.pos.point, "early type members are deprecated. Move them to the regular body: the semantics are the same.")
         treeCopy.TypeDef(tdef, mods | Flags.PRESUPER, name, tparams, rhs)
+      case docdef @ DocDef(comm, rhs) =>
+        treeCopy.DocDef(docdef, comm, rhs)
       case stat if !stat.isEmpty =>
         syntaxError(stat.pos, "only concrete field definitions allowed in early object initialization section", skipIt = false)
         EmptyTree
