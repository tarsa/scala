/* NSC -- new Scala compiler
 * Copyright 2005-2011 LAMP/EPFL
 * @author Iulian Dragos
 */

package scala.tools.nsc
package transform

import scala.tools.nsc.symtab.Flags
import scala.collection.{ mutable, immutable }

/** Specialize code on types.
 *
 *  Make sure you've read the thesis:
 *
 *    Iulian Dragos: Compiling Scala for Performance (chapter 4)
 *
 *  There are some things worth noting, (possibly) not mentioned there:
 *  0) Make sure you understand the meaning of various `SpecializedInfo` descriptors
 *     defined below.
 *
 *  1) Specializing traits by introducing bridges in specialized methods
 *     of the specialized trait may introduce problems during mixin composition.
 *     Concretely, it may cause cyclic calls and result in a stack overflow.
 *     See ticket #4351.
 *     This was solved by introducing an `Abstract` specialized info descriptor.
 *     Instead of generating a bridge in the trait, an abstract method is generated.
 *
 *  2) Specialized private members sometimes have to be switched to protected.
 *     In some cases, even this is not enough. Example:
 *
 *     {{{
 *       class A[@specialized T](protected val d: T) {
 *         def foo(that: A[T]) = that.d
 *       }
 *     }}}
 *
 *     Specialization will generate a specialized class and a specialized method:
 *
 *     {{{
 *       class A$mcI$sp(protected val d: Int) extends A[Int] {
 *         def foo(that: A[Int]) = foo$mcI$sp(that)
 *         def foo(that: A[Int]) = that.d
 *       }
 *     }}}
 *
 *     Above, `A$mcI$sp` cannot access `d`, so the method cannot be typechecked.
 */
abstract class SpecializeTypes extends InfoTransform with TypingTransformers {
  import global._
  import Flags._
  /** the name of the phase: */
  val phaseName: String = "specialize"

  /** The following flags may be set by this phase: */
  override def phaseNewFlags: Long = notPRIVATE | lateFINAL

  /** This phase changes base classes. */
  override def changesBaseClasses = true
  override def keepsTypeParams = true

  type TypeEnv = immutable.Map[Symbol, Type]
  def emptyEnv: TypeEnv = Map[Symbol, Type]()

  private implicit val typeOrdering: Ordering[Type] = Ordering[String] on ("" + _.typeSymbol.name)

  import definitions.{
    RootClass, BooleanClass, UnitClass, ArrayClass,
    ScalaValueClasses, isPrimitiveValueClass, isScalaValueType,
    SpecializedClass, RepeatedParamClass, JavaRepeatedParamClass,
    AnyRefClass, ObjectClass, AnyRefModule,
    GroupOfSpecializable, uncheckedVarianceClass, ScalaInlineClass
  }

  /** TODO - this is a lot of maps.
   */

  /** For a given class and concrete type arguments, give its specialized class */
  val specializedClass: mutable.Map[(Symbol, TypeEnv), Symbol] = new mutable.LinkedHashMap

  /** Map a method symbol to a list of its specialized overloads in the same class. */
  private val overloads = perRunCaches.newMap[Symbol, List[Overload]]() withDefaultValue Nil

  /** Map a symbol to additional information on specialization. */
  private val info = perRunCaches.newMap[Symbol, SpecializedInfo]()

  /** Map class symbols to the type environments where they were created. */
  private val typeEnv = perRunCaches.newMap[Symbol, TypeEnv]() withDefaultValue emptyEnv

  //    Key: a specialized class or method
  //  Value: a map from tparams in the original class to tparams in the specialized class.
  private val anyrefSpecCache = perRunCaches.newMap[Symbol, mutable.Map[Symbol, Symbol]]()

  // holds mappings from members to the type variables in the class
  // that they were already specialized for, so that they don't get
  // specialized twice (this is for AnyRef specializations)
  private val wasSpecializedForTypeVars = perRunCaches.newMap[Symbol, Set[Symbol]]() withDefaultValue Set()

  /** Concrete methods that use a specialized type, or override such methods. */
  private val concreteSpecMethods = perRunCaches.newWeakSet[Symbol]()

  private def isSpecialized(sym: Symbol)          = sym hasAnnotation SpecializedClass
  private def hasSpecializedFlag(sym: Symbol)     = sym hasFlag SPECIALIZED
  private def specializedTypes(tps: List[Symbol]) = tps filter isSpecialized
  private def specializedOn(sym: Symbol): List[Symbol] = {
    sym getAnnotation SpecializedClass match {
      case Some(AnnotationInfo(_, Nil, _)) => specializableTypes.map(_.typeSymbol)
      case Some(ann @ AnnotationInfo(_, args, _)) => {
        args map (_.tpe) flatMap { tp =>
          tp baseType GroupOfSpecializable match {
            case TypeRef(_, GroupOfSpecializable, arg :: Nil) =>
              arg.typeArgs map (_.typeSymbol)
            case _ =>
              List(tp.typeSymbol)
          }
        }
      }
      case _ => Nil
    }
  }

  // If we replace `isBoundedGeneric` with (tp <:< AnyRefClass.tpe),
  // then pos/spec-List.scala fails - why? Does this kind of check fail
  // for similar reasons? Does `sym.isAbstractType` make a difference?
<<<<<<< HEAD
  private def isSpecializedAnyRefSubtype(tp: Type, sym: Symbol) = {
    specializedOn(sym).exists(s => !isValueClass(s)) &&
    !isValueClass(tp.typeSymbol) &&
    isBoundedGeneric(tp)
    //(tp <:< AnyRefClass.tpe)
  }
=======
  private def isSpecializedAnyRefSubtype(tp: Type, sym: Symbol) = (
       specializedOn(sym).exists(_.symbol == Predef_AnyRef)    // specialized on AnyRef
    && !isPrimitiveValueClass(tp.typeSymbol)
    && isBoundedGeneric(tp)
  )
>>>>>>> 54e284d6
  private def isBoundedGeneric(tp: Type) = tp match {
    case TypeRef(_, sym, _) if sym.isAbstractType => (tp <:< AnyRefClass.tpe)
    case TypeRef(_, sym, _)                       => !isPrimitiveValueClass(sym)
    case _                                        => false
  }

  def unspecializedSymbol(sym: Symbol): Symbol = {
    if (sym hasFlag SPECIALIZED) {
      // add initialization from its generic class constructor
      val genericName = nme.unspecializedName(sym.name)
      val member = sym.owner.info.decl(genericName.toTypeName)
      member
    }
    else NoSymbol
  }

  object TypeEnv {
    /** Return a new type environment binding specialized type parameters of sym to
     *  the given args. Expects the lists to have the same length.
     */
    def fromSpecialization(sym: Symbol, args: List[Type]): TypeEnv = {
      ifDebug(assert(sym.info.typeParams.length == args.length, sym + " args: " + args))

      emptyEnv ++ collectMap2(sym.info.typeParams, args)((k, v) => isSpecialized(k))
    }

    /** Does typeenv `t1` include `t2`? All type variables in `t1`
     *  are defined in `t2` and:
     *  - are bound to the same type, or
     *  - are an AnyRef specialization and `t2` is bound to a subtype of AnyRef
     */
    def includes(t1: TypeEnv, t2: TypeEnv) = t1 forall {
      case (sym, tpe) =>
        t2 get sym exists { t2tp =>
          (tpe == t2tp) || !(isScalaValueType(tpe) || isScalaValueType(t2tp)) // u.t.b. (t2tp <:< AnyRefClass.tpe)
        }
    }

    /** Reduce the given environment to contain mappings only for type variables in tps. */
    def restrict(env: TypeEnv, tps: immutable.Set[Symbol]): TypeEnv =
      env filterKeys tps toMap

    /** Is the given environment a valid specialization for sym?
     *  It is valid if each binding is from a @specialized type parameter in sym (or its owner)
     *  to a type for which `sym` is specialized.
     */
    def isValid(env: TypeEnv, sym: Symbol): Boolean = {
      env forall { case (tvar, tpe) =>
        isSpecialized(tvar) && (concreteTypes(tvar) contains tpe) && {
          (sym.typeParams contains tvar) ||
          (sym.owner != RootClass && (sym.owner.typeParams contains tvar))
        }
      }
    }
  }

  /** Returns the generic class that was specialized to 'sClass', or
   *  'sClass' itself if sClass is not a specialized subclass.
   */
  def genericClass(sClass: Symbol): Symbol =
    if (hasSpecializedFlag(sClass)) sClass.superClass
    else sClass

  case class Overload(sym: Symbol, env: TypeEnv) {
    override def toString = "specialized overload " + sym + " in " + env
  }

  /** Just to mark uncheckable */
  override def newPhase(prev: scala.tools.nsc.Phase): StdPhase = new SpecializationPhase(prev)
  class SpecializationPhase(prev: scala.tools.nsc.Phase) extends super.Phase(prev) {
    override def checkable = false
  }

  protected def newTransformer(unit: CompilationUnit): Transformer =
    new SpecializationTransformer(unit)

  abstract class SpecializedInfo {
    def target: Symbol

    /** Are type bounds of @specialized type parameters of 'target' now in 'env'? */
    def typeBoundsIn(env: TypeEnv) = false

    /** A degenerated method has @specialized type parameters that appear only in
     *  type bounds of other @specialized type parameters (and not in its result type).
     */
    def degenerate = false

    def isAccessor = false
  }

  /** Symbol is a special overloaded method of 'original', in the environment env. */
  case class SpecialOverload(original: Symbol, env: TypeEnv) extends SpecializedInfo {
    def target = original
  }

  /** Symbol is a method that should be forwarded to 't' */
  case class Forward(t: Symbol) extends SpecializedInfo {
    def target = t
  }

  /** Symbol is a specialized abstract method, either specialized or original. The original `t` is abstract. */
  case class Abstract(t: Symbol) extends SpecializedInfo {
    def target = t
  }

  /** Symbol is a specialized accessor for the `target` field. */
  case class SpecializedAccessor(target: Symbol) extends SpecializedInfo {
    override def isAccessor = true
  }

  /** Symbol is a specialized method whose body should be the target's method body. */
  case class Implementation(target: Symbol) extends SpecializedInfo

  /** Symbol is a specialized override paired with `target`. */
  case class SpecialOverride(target: Symbol) extends SpecializedInfo

  /** A specialized inner class that specializes original inner class `target` on a type parameter of the enclosing class, in the typeenv `env`. */
  case class SpecializedInnerClass(target: Symbol, env: TypeEnv) extends SpecializedInfo

  /** Symbol is a normalized member obtained by specializing 'target'. */
  case class NormalizedMember(target: Symbol) extends SpecializedInfo {

    /** Type bounds of a @specialized type var are now in the environment. */
    override def typeBoundsIn(env: TypeEnv): Boolean = {
      target.info.typeParams exists { tvar =>
        isSpecialized(tvar) && (specializedTypeVars(tvar.info.bounds) exists env.isDefinedAt)
      }
    }

    override lazy val degenerate = {
      val stvTypeParams = specializedTypeVars(target.info.typeParams map (_.info))
      val stvResult     = specializedTypeVars(target.info.resultType)

      debuglog("degenerate: " + target + " stv tparams: " + stvTypeParams + " stv info: " + stvResult)

      (stvTypeParams -- stvResult).nonEmpty
    }
  }

  /** Has `clazz` any type parameters that need be specialized? */
  def hasSpecializedParams(clazz: Symbol) =
    clazz.info.typeParams exists isSpecialized

  /** Return specialized type parameters. */
  def specializedParams(sym: Symbol): List[Symbol] =
    sym.info.typeParams filter isSpecialized

  def splitParams(tps: List[Symbol]) =
    tps partition isSpecialized

  /** Given an original class symbol and a list of types its type parameters are instantiated at
   *  returns a list of type parameters that should remain in the TypeRef when instantiating a
   *  specialized type.
   */
  def survivingArgs(sym: Symbol, args: List[Type]): List[Type] =
    for ((tvar, tpe) <- sym.info.typeParams.zip(args) if !isSpecialized(tvar) || !isScalaValueType(tpe))
      yield tpe

  val specializedType = new TypeMap {
    override def apply(tp: Type): Type = tp match {
      case TypeRef(pre, sym, args) if args.nonEmpty =>
        val pre1 = this(pre)
        // when searching for a specialized class, take care to map all
        // type parameters that are subtypes of AnyRef to AnyRef
        val args1 = map2(args, sym.info.typeParams)((tp, orig) =>
          if (isSpecializedAnyRefSubtype(tp, orig)) AnyRefClass.tpe
          else tp
        )
        specializedClass.get((sym, TypeEnv.fromSpecialization(sym, args1))) match {
          case Some(sym1) => typeRef(pre1, sym1, survivingArgs(sym, args))
          case None       => typeRef(pre1, sym, args)
        }
      case _ => tp
    }
  }

  /** Return the specialized overload of sym in the given env, if any. */
  def overload(sym: Symbol, env: TypeEnv) =
    overloads(sym).find(ov => TypeEnv.includes(ov.env, env))

  /** Return the specialized name of 'sym' in the given environment. It
   *  guarantees the same result regardless of the map order by sorting
   *  type variables alphabetically.
   */
  private def specializedName(sym: Symbol, env: TypeEnv): TermName = {
    val tvars = (
      if (sym.isClass) env.keySet
      else specializedTypeVars(sym).intersect(env.keySet)
    )
    val (methparams, others) = tvars.toList sortBy ("" + _.name) partition (_.owner.isMethod)
    debuglog("specName(" + sym + ") env: " + env + " tvars: " + tvars)

    specializedName(sym.name, methparams map env, others map env)
  }

  /** Specialize name for the two list of types. The first one denotes
   *  specialization on method type parameters, the second on outer environment.
   */
  private def specializedName(name: Name, types1: List[Type], types2: List[Type]): TermName = {
    if (nme.INITIALIZER == name || (types1.isEmpty && types2.isEmpty))
      name
    else if (nme.isSetterName(name))
      nme.getterToSetter(specializedName(nme.setterToGetter(name), types1, types2))
    else if (nme.isLocalName(name))
      nme.getterToLocal(specializedName(nme.localToGetter(name), types1, types2))
    else {
      val (base, cs, ms) = nme.splitSpecializedName(name)
      newTermName(base.toString + "$"
                  + "m" + ms + types1.map(t => definitions.abbrvTag(t.typeSymbol)).mkString("", "", "")
                  + "c" + cs + types2.map(t => definitions.abbrvTag(t.typeSymbol)).mkString("", "", "$sp"))
    }
  }

  lazy val specializableTypes = (ScalaValueClasses :+ AnyRefClass) map (_.tpe) sorted

  /** If the symbol is the companion of a value class, the value class.
   *  Otherwise, AnyRef.
   */
  def specializesClass(sym: Symbol): Symbol = {
    val c = sym.companionClass
    if (isValueClass(c)) c else AnyRefClass
  }

  /** Return the types `sym` should be specialized at. This may be some of the primitive types
   *  or AnyRef. AnyRef means that a new type parameter T will be generated later, known to be a
   *  subtype of AnyRef (T <: AnyRef).
   *  These are in a meaningful order for stability purposes.
   */
  def concreteTypes(sym: Symbol): List[Type] = {
    val types = if (!isSpecialized(sym))
      Nil // no @specialized Annotation
    else
      specializedOn(sym) map (s => specializesClass(s).tpe) sorted

    if (isBoundedGeneric(sym.tpe) && (types contains AnyRefClass))
      reporter.warning(sym.pos, sym + " is always a subtype of " + AnyRefClass.tpe + ".")

    types
  }

  /** Return a list of all type environments for all specializations
   *  of @specialized types in `tps`.
   */
  private def specializations(tps: List[Symbol]): List[TypeEnv] = {
    // the keys in each TypeEnv
    val keys: List[Symbol] = tps filter isSpecialized
    // creating each permutation of concrete types
    def loop(ctypes: List[List[Type]]): List[List[Type]] = ctypes match {
      case Nil         => Nil
      case set :: Nil  => set map (x => List(x))
      case set :: sets => for (x <- set ; xs <- loop(sets)) yield x :: xs
    }
    // zip the keys with each permutation to create a TypeEnv.
    // If we don't exclude the "all AnyRef" specialization, we will
    // incur duplicate members and crash during mixin.
    loop(keys map concreteTypes) filterNot (_ forall (_ <:< AnyRefClass.tpe)) map (xss => Map(keys zip xss: _*))
  }

  /** Does the given 'sym' need to be specialized in the environment 'env'?
   *  Specialization is needed for
   *    - members with specialized type parameters found in the given environment
   *    - constructors of specialized classes
   *    - normalized members whose type bounds appear in the environment
   */
  private def needsSpecialization(env: TypeEnv, sym: Symbol): Boolean = {
    specializedTypeVars(sym).intersect(env.keySet).diff(wasSpecializedForTypeVars(sym)).nonEmpty ||
     (sym.isClassConstructor && (sym.enclClass.typeParams exists isSpecialized)) ||
     (isNormalizedMember(sym) && info(sym).typeBoundsIn(env))
  }

  def isNormalizedMember(m: Symbol) = hasSpecializedFlag(m) && (info get m exists {
    case NormalizedMember(_)  => true
    case _                    => false
  })
  def specializedTypeVars(tpes: List[Type]): immutable.Set[Symbol] = {
    val buf = Set.newBuilder[Symbol]
    tpes foreach (tp => buf ++= specializedTypeVars(tp))
    buf.result
  }
  def specializedTypeVars(sym: Symbol): immutable.Set[Symbol] = beforeTyper(specializedTypeVars(sym.info))

  /** Return the set of @specialized type variables mentioned by the given type.
   *  It only counts type variables that appear:
   *    - naked
   *    - as arguments to type constructors in @specialized positions
   *      (arrays are considered as Array[@specialized T])
   */
  def specializedTypeVars(tpe: Type): immutable.Set[Symbol] = tpe match {
    case TypeRef(pre, sym, args) =>
      if (sym.isAliasType)
        specializedTypeVars(tpe.normalize)
      else if (sym.isTypeParameter && isSpecialized(sym) || (sym.isTypeSkolem && isSpecialized(sym.deSkolemize)))
        Set(sym)
      else if (sym == ArrayClass)
        specializedTypeVars(args)
      else if (args.isEmpty)
        Set()
      else
        specializedTypeVars(sym.typeParams zip args collect { case (tp, arg) if isSpecialized(tp) => arg })

    case PolyType(tparams, resTpe)   => specializedTypeVars(resTpe :: tparams.map(_.info))
    // since this method may be run at phase typer (before uncurry, where NMTs are eliminated)
    case NullaryMethodType(resTpe)   => specializedTypeVars(resTpe)
    case MethodType(argSyms, resTpe) => specializedTypeVars(resTpe :: argSyms.map(_.tpe))
    case ExistentialType(_, res)     => specializedTypeVars(res)
    case AnnotatedType(_, tp, _)     => specializedTypeVars(tp)
    case TypeBounds(lo, hi)          => specializedTypeVars(List(lo, hi))
    case RefinedType(parents, _)     => parents flatMap specializedTypeVars toSet
    case _                           => Set()
  }

  /** Returns the type parameter in the specialized class `sClass` that corresponds to type parameter
   *  `tparam` in the original class. It will create it if needed or use the one from the cache.
   */
  private def typeParamSubAnyRef(tparam: Symbol, sClass: Symbol): Type = {
    val sClassMap = anyrefSpecCache.getOrElseUpdate(sClass, mutable.Map[Symbol, Symbol]())

    sClassMap.getOrElseUpdate(tparam,
      tparam.cloneSymbol(sClass, tparam.flags, tparam.name append tpnme.SPECIALIZED_SUFFIX)
        modifyInfo (info => TypeBounds(info.bounds.lo, AnyRefClass.tpe))
    ).tpe
  }

  /** Cleans the anyrefSpecCache of all type parameter symbols of a class.
   */
  private def cleanAnyRefSpecCache(clazz: Symbol, decls: List[Symbol]) {
    // remove class type parameters and those of normalized members.
    clazz :: decls foreach (anyrefSpecCache remove _)
  }

  /** Type parameters that survive when specializing in the specified environment. */
  def survivingParams(params: List[Symbol], env: TypeEnv) =
    params.filter(p => !isSpecialized(p) || !isScalaValueType(env(p)))

  /** Produces the symbols from type parameters `syms` of the original owner,
   *  in the given type environment `env`. The new owner is `nowner`.
   *
   *  Non-specialized type parameters are cloned into new ones.
   *  Type parameters specialized on AnyRef have preexisting symbols.
   *
   *  For instance, a @specialized(AnyRef) T, will become T$sp <: AnyRef.
   */
  def produceTypeParameters(syms: List[Symbol], nowner: Symbol, env: TypeEnv) = {
    val cloned = for (s <- syms) yield if (!env.contains(s)) s.cloneSymbol(nowner) else env(s).typeSymbol
    // log("producing type params: " + cloned.map(t => (t, t.tpe.bounds.hi)))
    foreach2(syms, cloned) { (orig, cln) =>
      cln.removeAnnotation(SpecializedClass)
      if (env.contains(orig))
        cln modifyInfo (info => TypeBounds(info.bounds.lo, AnyRefClass.tpe))
    }
    cloned map (_ substInfo (syms, cloned))
  }

  /** Maps AnyRef bindings from a raw environment (holding AnyRefs) into type parameters from
   *  the specialized symbol (class (specialization) or member (normalization)), leaves everything else as-is.
   */
  private def mapAnyRefsInSpecSym(env: TypeEnv, origsym: Symbol, specsym: Symbol): TypeEnv = env map {
    case (sym, tp) if tp == AnyRefClass.tpe && sym.owner == origsym => (sym, typeParamSubAnyRef(sym, specsym))
    case x => x
  }

  /** Maps AnyRef bindings from a raw environment (holding AnyRefs) into type parameters from
   *  the original class, leaves everything else as-is.
   */
  private def mapAnyRefsInOrigCls(env: TypeEnv, origcls: Symbol): TypeEnv = env map {
    case (sym, tp) if (tp == AnyRefClass.tpe) && sym.owner == origcls => (sym, sym.tpe)
    case x => x
  }

  /** Specialize 'clazz', in the environment `outerEnv`. The outer
   *  environment contains bindings for specialized types of enclosing
   *  classes.
   *
   *  A class C is specialized w.r.t to its own specialized type params
   *  `stps`, by specializing its members, and creating a new class for
   *  each combination of `stps`.
   */
  def specializeClass(clazz: Symbol, outerEnv: TypeEnv): List[Symbol] = {
    def specializedClass(env0: TypeEnv, normMembers: List[Symbol]): Symbol = {
      /** It gets hard to follow all the clazz and cls, and specializedClass
       *  was both already used for a map and mucho long.  So "sClass" is the
       *  specialized subclass of "clazz" throughout this file.
       */
      
      // SI-5545: Eliminate classes with the same name loaded from the bytecode already present - all we need to do is
      // to force .info on them, as their lazy type will be evaluated and the symbols will be eliminated. Unfortunately
      // evaluating the info after creating the specialized class will mess the specialized class signature, so we'd
      // better evaluate it before creating the new class symbol 
      val clazzName = specializedName(clazz, env0).toTypeName
      val bytecodeClazz = clazz.owner.info.decl(clazzName)      
      debuglog("Specializing " + clazz + " found " + bytecodeClazz + " already there")
      bytecodeClazz.info
      
      val sClass = clazz.owner.newClass(clazzName, clazz.pos, (clazz.flags | SPECIALIZED) & ~CASE)

      def cloneInSpecializedClass(member: Symbol, flagFn: Long => Long) =
        member.cloneSymbol(sClass, flagFn(member.flags | SPECIALIZED))

      sClass.sourceFile = clazz.sourceFile
      currentRun.symSource(sClass) = clazz.sourceFile // needed later on by mixin

      val env = mapAnyRefsInSpecSym(env0, clazz, sClass)
      typeEnv(sClass) = env
      this.specializedClass((clazz, env0)) = sClass

      val decls1                        = newScope  // declarations of the newly specialized class 'sClass'
      var oldClassTParams: List[Symbol] = Nil       // original unspecialized type parameters
      var newClassTParams: List[Symbol] = Nil       // unspecialized type parameters of 'specializedClass' (cloned)

      // has to be a val in order to be computed early. It is later called
      // within 'atPhase(next)', which would lead to an infinite cycle otherwise
      val specializedInfoType: Type = {
        oldClassTParams = survivingParams(clazz.info.typeParams, env)
        newClassTParams = produceTypeParameters(oldClassTParams, sClass, env) map subst(env)
        // log("new tparams " + newClassTParams.zip(newClassTParams map {s => (s.tpe, s.tpe.bounds.hi)}) + ", in env: " + env)

        def applyContext(tpe: Type) =
          subst(env, tpe).instantiateTypeParams(oldClassTParams, newClassTParams map (_.tpe))

        /** Return a list of specialized parents to be re-mixed in a specialized subclass.
         *  Assuming env = [T -> Int] and
         *    class Integral[@specialized T] extends Numeric[T]
         *  and Numeric[U] is specialized on U, this produces List(Numeric$mcI).
         *
         *  so that class Integral$mci extends Integral[Int] with Numeric$mcI.
         */
        def specializedParents(parents: List[Type]): List[Type] = {
          var res: List[Type] = Nil
          // log(specializedClass + ": seeking specialized parents of class with parents: " + parents.map(_.typeSymbol))
          for (p <- parents) {
            val stp = afterSpecialize(specializedType(p))
            if (stp != p)
              if (p.typeSymbol.isTrait) res ::= stp
              else if (currentRun.compiles(clazz))
                reporter.warning(clazz.pos, p.typeSymbol + " must be a trait. Specialized version of "
                  + clazz + " will inherit generic " + p)  // TODO change to error
          }
          res
        }

        var parents = List(applyContext(beforeTyper(clazz.tpe)))
        // log("!!! Parents: " + parents + ", sym: " + parents.map(_.typeSymbol))
        if (parents.head.typeSymbol.isTrait)
          parents = parents.head.parents.head :: parents
        val extraSpecializedMixins = specializedParents(clazz.info.parents map applyContext)
        if (extraSpecializedMixins.nonEmpty)
          debuglog("specializeClass on " + clazz + " founds extra specialized mixins: " + extraSpecializedMixins.mkString(", "))
        // If the class being specialized has a self-type, the self type may
        // require specialization.  First exclude classes whose self types have
        // the same type constructor as the class itself, since they will
        // already be covered.  Then apply the current context to the self-type
        // as with the parents and assign it to typeOfThis.
        if (clazz.typeOfThis.typeConstructor ne clazz.typeConstructor) {
          sClass.typeOfThis = applyContext(clazz.typeOfThis)
          debuglog("Rewriting self-type for specialized class:\n" +
              "    " +  clazz.defStringSeenAs(clazz.typeOfThis) + "\n" +
              " => " + sClass.defStringSeenAs(sClass.typeOfThis)
          )
        }
        GenPolyType(newClassTParams, ClassInfoType(parents ::: extraSpecializedMixins, decls1, sClass))
      }

      afterSpecialize(sClass setInfo specializedInfoType)
      val fullEnv = outerEnv ++ env

      /** Enter 'sym' in the scope of the current specialized class. It's type is
       *  mapped through the active environment, binding type variables to concrete
       *  types. The existing typeEnv for `sym` is composed with the current active
       *  environment
       */
      def enterMember(sym: Symbol): Symbol = {
        typeEnv(sym) = fullEnv ++ typeEnv(sym) // append the full environment
        sym modifyInfo (_.substThis(clazz, sClass).instantiateTypeParams(oldClassTParams, newClassTParams map (_.tpe)))
        // we remove any default parameters. At this point, they have been all
        // resolved by the type checker. Later on, erasure re-typechecks everything and
        // chokes if it finds default parameters for specialized members, even though
        // they are never needed.
        mapParamss(sym)(_ resetFlag DEFAULTPARAM)
        decls1 enter subst(fullEnv)(sym)
      }

      /** Create and enter in scope an overridden symbol m1 for `m` that forwards
       *  to `om`. `om` is a fresh, special overload of m1 that is an implementation
       *  of `m`. For example, for a
       *
       *  class Foo[@specialized A] {
       *    def m(x: A) = <body> // m
       *  }
       *  , for class Foo$I extends Foo[Int], this method enters two new symbols in
       *  the scope of Foo$I:
       *
       *    def m(x: Int) = m$I(x) // m1
       *    def m$I(x: Int) = <body>/adapted to env {A -> Int} // om
       */
      def forwardToOverload(m: Symbol): Symbol = {
        val specMember = enterMember(cloneInSpecializedClass(m, f => (f | OVERRIDE) & ~(DEFERRED | CASEACCESSOR)))
        val om         = specializedOverload(sClass, m, env).setFlag(OVERRIDE)
        val original = info.get(m) match {
          case Some(NormalizedMember(tg)) => tg
          case _                          => m
        }
        info(specMember) = Forward(om)
        info(om)         = if (original.isDeferred) Forward(original) else Implementation(original)
        typeEnv(om)      = env ++ typeEnv(m) // add the environment for any method tparams

        overloads(specMember) ::= Overload(om, typeEnv(om))
        enterMember(om)
      }

      for (m <- normMembers ; if needsSpecialization(outerEnv ++ env, m) && satisfiable(fullEnv)) {
        if (!m.isDeferred)
          addConcreteSpecMethod(m)
        // specialized members have to be overridable.
        if (m.isPrivate)
          m.resetFlag(PRIVATE).setFlag(PROTECTED)

        if (m.isConstructor) {
          val specCtor = enterMember(cloneInSpecializedClass(m, x => x))
          info(specCtor) = Forward(m)
        }
        else if (isNormalizedMember(m)) {  // methods added by normalization
          val NormalizedMember(original) = info(m)
          if (nonConflicting(env ++ typeEnv(m))) {
            if (info(m).degenerate) {
              debuglog("degenerate normalized member " + m + " info(m): " + info(m))
              val specMember = enterMember(cloneInSpecializedClass(m, _ & ~DEFERRED))

              info(specMember)    = Implementation(original)
              typeEnv(specMember) = env ++ typeEnv(m)
            }
            else debuglog({
              val om = forwardToOverload(m)
              "normalizedMember " + m + " om: " + om + " typeEnv(om): " + typeEnv(om)
            })
          }
          else
            debuglog("conflicting env for " + m + " env: " + env)
        }
        else if (m.isDeferred) { // abstract methods
          val specMember = enterMember(cloneInSpecializedClass(m, _ | DEFERRED))
          debuglog("deferred " + specMember.fullName + " remains abstract")

          info(specMember) = new Abstract(specMember)
          // was: new Forward(specMember) {
          //   override def target = m.owner.info.member(specializedName(m, env))
          // }
        } else if (m.isMethod && !m.hasAccessorFlag) { // other concrete methods
          // log("other concrete " + m)
          forwardToOverload(m)

        } else if (m.isValue && !m.isMethod) { // concrete value definition
          def mkAccessor(field: Symbol, name: Name) = {
            val newFlags = (SPECIALIZED | m.getter(clazz).flags) & ~(LOCAL | CASEACCESSOR | PARAMACCESSOR | LAZY)
            // we rely on the super class to initialize param accessors
            val sym = sClass.newMethod(name, field.pos, newFlags)
            info(sym) = SpecializedAccessor(field)
            sym
          }
          def overrideIn(clazz: Symbol, sym: Symbol) = {
            val newFlags = (sym.flags | OVERRIDE | SPECIALIZED) & ~(DEFERRED | CASEACCESSOR | PARAMACCESSOR | LAZY)
            val sym1     = sym.cloneSymbol(clazz, newFlags)
            sym1 modifyInfo (_ asSeenFrom (clazz.tpe, sym1.owner))
          }
          val specVal = specializedOverload(sClass, m, env)

          addConcreteSpecMethod(m)
          specVal.asInstanceOf[TermSymbol].setAlias(m)

          enterMember(specVal)
          // create accessors
          debuglog("m: " + m + " isLocal: " + nme.isLocalName(m.name) + " specVal: " + specVal.name + " isLocal: " + nme.isLocalName(specVal.name))
          if (nme.isLocalName(m.name)) {
            val specGetter = mkAccessor(specVal, nme.localToGetter(specVal.name)) setInfo MethodType(Nil, specVal.info)
            val origGetter = overrideIn(sClass, m.getter(clazz))
            info(origGetter) = Forward(specGetter)
            enterMember(specGetter)
            enterMember(origGetter)
            debuglog("created accessors: " + specGetter + " orig: " + origGetter)

            clazz.caseFieldAccessors.find(_.name.startsWith(m.name)) foreach { cfa =>
              val cfaGetter = overrideIn(sClass, cfa)
              info(cfaGetter) = SpecializedAccessor(specVal)
              enterMember(cfaGetter)
              debuglog("found case field accessor for " + m + " added override " + cfaGetter);
            }

            if (specVal.isVariable && m.setter(clazz) != NoSymbol) {
              val specSetter = mkAccessor(specVal, nme.getterToSetter(specGetter.name))
                .resetFlag(STABLE)
              specSetter.setInfo(MethodType(specSetter.newSyntheticValueParams(List(specVal.info)),
                                            UnitClass.tpe))
              val origSetter = overrideIn(sClass, m.setter(clazz))
              info(origSetter) = Forward(specSetter)
              enterMember(specSetter)
              enterMember(origSetter)
            }
          } else { // if there are no accessors, specialized methods will need to access this field in specialized subclasses
            m.resetFlag(PRIVATE)
            specVal.resetFlag(PRIVATE)
          }
        } else if (m.isClass) {
          val specClass: Symbol = cloneInSpecializedClass(m, x => x)
          typeEnv(specClass) = fullEnv
          specClass.name = specializedName(specClass, fullEnv).toTypeName
          enterMember(specClass)
          debuglog("entered specialized class " + specClass.fullName)
          info(specClass) = SpecializedInnerClass(m, fullEnv)
        }
      }
      sClass
    }

    val decls1 = clazz.info.decls.toList flatMap { m: Symbol =>
      if (m.isAnonymousClass) List(m) else {
        normalizeMember(m.owner, m, outerEnv) flatMap { normalizedMember =>
          val ms = specializeMember(m.owner, normalizedMember, outerEnv, clazz.info.typeParams)
          // interface traits have concrete members now
          if (ms.nonEmpty && clazz.isTrait && clazz.isInterface)
            clazz.resetFlag(INTERFACE)

          if (normalizedMember.isMethod) {
            val newTpe = subst(outerEnv, normalizedMember.info)
            // only do it when necessary, otherwise the method type might be at a later phase already
            if (newTpe != normalizedMember.info) {
              normalizedMember updateInfo newTpe
            }
          }
          normalizedMember :: ms
        }
      }
    }

    val subclasses = specializations(clazz.info.typeParams) filter satisfiable
    subclasses foreach { env =>
      val spc      = specializedClass(env, decls1)
      val existing = clazz.owner.info.decl(spc.name)

      // a symbol for the specialized class already exists if there's a classfile for it.
      // keeping both crashes the compiler on test/files/pos/spec-Function1.scala
      if (existing != NoSymbol)
        clazz.owner.info.decls.unlink(existing)

      afterSpecialize(clazz.owner.info.decls enter spc) //!!! assumes fully specialized classes
    }
    if (subclasses.nonEmpty) clazz.resetFlag(FINAL)
    cleanAnyRefSpecCache(clazz, decls1)
    decls1
  }

  /** Expand member `sym` to a set of normalized members. Normalized members
   *  are monomorphic or polymorphic only in non-specialized types.
   *
   *  Given method m[@specialized T, U](x: T, y: U) it returns
   *     m[T, U](x: T, y: U),
   *     m$I[ U](x: Int, y: U),
   *     m$D[ U](x: Double, y: U)
   *     // etc.
   */
  private def normalizeMember(owner: Symbol, sym: Symbol, outerEnv: TypeEnv): List[Symbol] = {
    debuglog("normalizeMember: " + sym.fullName)
    sym :: (
      if (!sym.isMethod || beforeTyper(sym.typeParams.isEmpty)) Nil
      else {
        var specializingOn = specializedParams(sym)
        val unusedStvars   = specializingOn filterNot specializedTypeVars(sym.info)

        if (unusedStvars.nonEmpty && currentRun.compiles(sym) && !sym.isSynthetic) {
          reporter.warning(sym.pos,
            "%s %s unused or used in non-specializable positions.".format(
              unusedStvars.mkString("", ", ", ""),
              if (unusedStvars.length == 1) "is" else "are")
          )
          unusedStvars foreach (_ removeAnnotation SpecializedClass)
          specializingOn = specializingOn filterNot (unusedStvars contains)
        }
        for (env0 <- specializations(specializingOn) if needsSpecialization(env0, sym)) yield {
          val tps          = survivingParams(sym.info.typeParams, env0)
          val specMember   = sym.cloneSymbol(owner, (sym.flags | SPECIALIZED) & ~DEFERRED)
          val env          = mapAnyRefsInSpecSym(env0, sym, specMember)
          val (keys, vals) = env.toList.unzip

          specMember.name = specializedName(sym, env)
          debuglog("normalizing: " + sym + " to " + specMember + " with params " + tps)

          typeEnv(specMember) = outerEnv ++ env
          val tps1 = produceTypeParameters(tps, specMember, env)
          tps1 foreach (_ modifyInfo (_.instantiateTypeParams(keys, vals)))

          // the cloneInfo is necessary so that method parameter symbols are cloned at the new owner
          val methodType = sym.info.resultType.instantiateTypeParams(keys ++ tps, vals ++ tps1.map(_.tpe)).cloneInfo(specMember)
          specMember setInfo GenPolyType(tps1, methodType)

          debuglog("expanded member: " + sym  + ": " + sym.info +
            " -> " + specMember +
            ": " + specMember.info +
            " env: " + env
          )
          info(specMember) = NormalizedMember(sym)
          overloads(sym) ::= Overload(specMember, env)
          specMember
        }
      }
    )
  }

  /** Specialize member `m` w.r.t. to the outer environment and the type
   *  parameters of the innermost enclosing class.
   *
   *  Turns 'private' into 'protected' for members that need specialization.
   *
   *  Return a list of symbols that are specializations of 'sym', owned by 'owner'.
   */
  private def specializeMember(owner: Symbol, sym: Symbol, outerEnv: TypeEnv, tps: List[Symbol]): List[Symbol] = {
    def specializeOn(tparams: List[Symbol]): List[Symbol] =
      for (spec0 <- specializations(tparams)) yield {
        val spec = mapAnyRefsInOrigCls(spec0, owner)
        if (sym.isPrivate/* || sym.isProtected*/) {
          //sym.privateWithin = sym.enclosingPackage
          sym.resetFlag(PRIVATE).setFlag(PROTECTED)
          debuglog("-->d SETTING PRIVATE WITHIN TO " + sym.enclosingPackage + " for " + sym)
        }

        val specMember = subst(outerEnv)(specializedOverload(owner, sym, spec))
        typeEnv(specMember) = typeEnv(sym) ++ outerEnv ++ spec
        wasSpecializedForTypeVars(specMember) ++= spec collect { case (s, tp) if s.tpe == tp => s }

        debuglog("sym " + specMember + " was specialized for type vars " + wasSpecializedForTypeVars(specMember))
        debuglog("added specialized overload: %s in env: %s".format(specMember, typeEnv(specMember)))

        overloads(sym) ::= Overload(specMember, spec)
        specMember
      }

    if (sym.isMethod) {
      debuglog("specializeMember %s with tps: %s stvars(sym): %s".format(sym, tps, specializedTypeVars(sym)))

      val tps1 = if (sym.isConstructor) tps filter (sym.info.paramTypes contains _) else tps
      val tps2 = tps1 intersect specializedTypeVars(sym).toList
      if (!sym.isDeferred)
        addConcreteSpecMethod(sym)

      val ms = specializeOn(tps2)
      ms foreach (m => info(m) = SpecialOverload(sym, typeEnv(m)))
      ms
    }
    else Nil
  }

  /** Return the specialized overload of `m`, in the given environment. */
  private def specializedOverload(owner: Symbol, sym: Symbol, env: TypeEnv): Symbol = {
    // this method properly duplicates the symbol's info
    val specMember  = sym.cloneSymbol(owner, (sym.flags | SPECIALIZED) & ~(DEFERRED | CASEACCESSOR | ACCESSOR | LAZY))
    specMember.name = specializedName(sym, env)
    specMember modifyInfo (info => subst(env, info.asSeenFrom(owner.thisType, sym.owner)))
  }

  /** For each method m that overrides an inherited method m', add a special
   *  overload method `om` that overrides the corresponding overload in the
   *  superclass. For the following example:
   *
   *  class IntFun extends Function1[Int, Int] {
   *    def apply(x: Int): Int = ..
   *  }
   *
   *  this method will return List('apply$mcII$sp')
   */
  private def specialOverrides(clazz: Symbol): List[Symbol] = {
    /** Return the overridden symbol in syms that needs a specialized overriding symbol,
     *  together with its specialization environment. The overridden symbol may not be
     *  the closest to 'overriding', in a given hierarchy.
     *
     *  An method m needs a special override if
     *    * m overrides a method whose type contains specialized type variables
     *    * there is a valid specialization environment that maps the overridden method type to m's type.
     */
    def needsSpecialOverride(overriding: Symbol): (Symbol, TypeEnv) = {
      def checkOverriddenTParams(overridden: Symbol) {
        foreach2(overridden.info.typeParams, overriding.info.typeParams) { (baseTvar, derivedTvar) =>
          val missing = concreteTypes(baseTvar).toSet -- concreteTypes(derivedTvar).toSet
          if (missing.nonEmpty) {
            reporter.error(derivedTvar.pos,
              "Type parameter has to be specialized at least for the same types as in the overridden method. Missing "
              + "types: " + missing.mkString("", ", ", "")
            )
          }
        }
      }
      if (!overriding.isParamAccessor) {
        for (overridden <- overriding.allOverriddenSymbols) {
          debuglog(
            "Overridden: " + overridden.fullName +
            ": " + overridden.info +
            "\n by " + overriding.fullName +
            ": " + overriding.info
          )
          val stvars = specializedTypeVars(overridden.info)
          if (stvars.nonEmpty) {
            debuglog("\t\tspecializedTVars: " + stvars)
            if (currentRun compiles overriding)
              checkOverriddenTParams(overridden)

            val env    = unify(overridden.info, overriding.info, emptyEnv, false)
            def atNext = afterSpecialize(overridden.owner.info.decl(specializedName(overridden, env)))

            debuglog("\t\tenv: " + env + "isValid: " + TypeEnv.isValid(env, overridden) + "found: " + atNext)
            if (TypeEnv.restrict(env, stvars).nonEmpty && TypeEnv.isValid(env, overridden) && atNext != NoSymbol)
              return (overridden, env)
          }
        }
      }
      (NoSymbol, emptyEnv)
    }
    (clazz.info.decls flatMap { overriding =>
      needsSpecialOverride(overriding) match {
        case (NoSymbol, _)     => None
        case (overridden, env) =>
          val om = specializedOverload(clazz, overridden, env)
          debuglog("Added specialized overload %s for %s in env: %s with type: %s".format(om, overriding.fullName, env, om.info))
          typeEnv(om) = env
          addConcreteSpecMethod(overriding)
          info(om) = (
            if (overriding.isDeferred) {    // abstract override
              debuglog("abstract override " + overriding.fullName + " with specialized " + om.fullName)
              Forward(overriding)
            }
            else {
              // if the override is a normalized member, 'om' gets the
              // implementation from its original target, and adds the
              // environment of the normalized member (that is, any
              // specialized /method/ type parameter bindings)
              val impl = info get overriding match {
                case Some(NormalizedMember(target)) =>
                  typeEnv(om) = env ++ typeEnv(overriding)
                  target
                case _ =>
                  overriding
              }
              info(overriding) = Forward(om setPos overriding.pos)
              SpecialOverride(impl)
            }
          )
          overloads(overriding) ::= Overload(om, env)
          ifDebug(afterSpecialize(assert(
            overridden.owner.info.decl(om.name) != NoSymbol,
            "Could not find " + om.name + " in " + overridden.owner.info.decls))
          )
          Some(om)
      }
    }).toList
  }

  case object UnifyError extends scala.util.control.ControlThrowable
  private[this] def unifyError(tp1: Any, tp2: Any): Nothing = {
    log("unifyError" + ((tp1, tp2)))
    throw UnifyError
  }

  /** Return the most general type environment that specializes tp1 to tp2.
   *  It only allows binding of type parameters annotated with @specialized.
   *  Fails if such an environment cannot be found.
   *
   *  If `strict` is true, a UnifyError is thrown if unification is impossible.
   */
  private def unify(tp1: Type, tp2: Type, env: TypeEnv, strict: Boolean): TypeEnv = (tp1, tp2) match {
    case (TypeRef(_, sym1, _), _) if isSpecialized(sym1) =>
      debuglog("Unify - basic case: " + tp1 + ", " + tp2)
<<<<<<< HEAD
      if (isValueClass(tp2.typeSymbol))
=======
      if (isPrimitiveValueClass(tp2.typeSymbol) || isSpecializedAnyRefSubtype(tp2, sym1))
>>>>>>> 54e284d6
        env + ((sym1, tp2))
      else if (isSpecializedAnyRefSubtype(tp2, sym1))
        env + ((sym1, tp2)) // env + ((sym1, AnyRefClass.tpe))
      else if (strict)
        unifyError(tp1, tp2)
      else
        env
    case (TypeRef(_, sym1, args1), TypeRef(_, sym2, args2)) =>
      debuglog("Unify TypeRefs: " + tp1 + " and " + tp2 + " with args " + (args1, args2) + " - ")
      if (strict && args1.length != args2.length) unifyError(tp1, tp2)
      val e = unify(args1, args2, env, strict)
      debuglog("unified to: " + e)
      e
    case (TypeRef(_, sym1, _), _) if sym1.isTypeParameterOrSkolem =>
      env
    case (MethodType(params1, res1), MethodType(params2, res2)) =>
      if (strict && params1.length != params2.length) unifyError(tp1, tp2)
      debuglog("Unify MethodTypes: " + tp1 + " and " + tp2)
      unify(res1 :: (params1 map (_.tpe)), res2 :: (params2 map (_.tpe)), env, strict)
    case (PolyType(tparams1, res1), PolyType(tparams2, res2)) =>
      debuglog("Unify PolyTypes: " + tp1 + " and " + tp2)
      if (strict && tparams1.length != tparams2.length)
        unifyError(tp1, tp2)
      else
        unify(res1, res2, env, strict)
    case (PolyType(_, res), other)              => unify(res, other, env, strict)
    case (ThisType(_), ThisType(_))             => env
    case (_, SingleType(_, _))                  => unify(tp1, tp2.underlying, env, strict)
    case (SingleType(_, _), _)                  => unify(tp1.underlying, tp2, env, strict)
    case (ThisType(_), _)                       => unify(tp1.widen, tp2, env, strict)
    case (_, ThisType(_))                       => unify(tp1, tp2.widen, env, strict)
    case (RefinedType(_, _), RefinedType(_, _)) => env
    case (AnnotatedType(_, tp1, _), tp2)        => unify(tp2, tp1, env, strict)
    case (ExistentialType(_, res1), _)          => unify(tp2, res1, env, strict)
    case _ =>
      debuglog("don't know how to unify %s [%s] with %s [%s]".format(tp1, tp1.getClass, tp2, tp2.getClass))
      env
  }

  private def unify(tp1: List[Type], tp2: List[Type], env: TypeEnv, strict: Boolean): TypeEnv = {
    if (tp1.isEmpty || tp2.isEmpty) env
    else (tp1 zip tp2).foldLeft(env) { (env, args) =>
      if (!strict) unify(args._1, args._2, env, strict)
      else {
        val nenv = unify(args._1, args._2, emptyEnv, strict)
        if (env.keySet intersect nenv.keySet isEmpty) env ++ nenv
        else {
          debuglog("could not unify: u(" + args._1 + ", " + args._2 + ") yields " + nenv + ", env: " + env)
          unifyError(tp1, tp2)
        }
      }
    }
  }

  /** Apply type bindings in the given environment `env` to all declarations.  */
  private def subst(env: TypeEnv, decls: List[Symbol]): List[Symbol] =
    decls map subst(env)

  /** Apply the type environment 'env' to the given type. All type
   *  bindings are supposed to be to primitive types. A type variable
   *  that is annotated with 'uncheckedVariance' is mapped to the corresponding
   *  primitive type losing the annotation.
   */
  private def subst(env: TypeEnv, tpe: Type): Type = {
    class FullTypeMap(from: List[Symbol], to: List[Type]) extends SubstTypeMap(from, to) with AnnotationFilter {
      def keepAnnotation(annot: AnnotationInfo) = !(annot matches uncheckedVarianceClass)

      override def mapOver(tp: Type): Type = tp match {
        case ClassInfoType(parents, decls, clazz) =>
          val parents1  = parents mapConserve this
          val decls1    = mapOver(decls)

          if ((parents1 eq parents) && (decls1 eq decls)) tp
          else ClassInfoType(parents1, decls1, clazz)
        case _ =>
          super.mapOver(tp)
      }
    }
    val (keys, values) = env.toList.unzip
    (new FullTypeMap(keys, values))(tpe)
  }

  private def subst(env: TypeEnv)(decl: Symbol): Symbol =
    decl modifyInfo (info =>
      if (decl.isConstructor) MethodType(subst(env, info).params, decl.owner.tpe)
      else subst(env, info)
    )

  /** Checks if the type parameter symbol is not specialized
   *  and is used as type parameters when extending a class with a specialized
   *  type parameter.
   *  At some point we may remove this restriction.
   *
   *  Example:
   *
   *    class Base[@specialized T]
   *    class Derived[T] extends Base[T] // a non-specialized T is
   *                                     // used as a type param for Base
   *                                     // -> returning true
   */
  private def notSpecializedIn(tsym: Symbol, supertpe: Type) = supertpe match {
    case TypeRef(_, supersym, supertargs) =>
      val tspec = specializedOn(tsym).toSet
      for (supt <- supersym.typeParams) {
        val supspec = specializedOn(supt).toSet
        if (tspec != supspec && tspec.subsetOf(supspec))
          reporter.error(tsym.pos, "Type parameter has to be specialized at least for the same types as in the superclass. Missing types: " + (supspec.diff(tspec)).mkString(", "))
      }
    case _ => //log("nope")
  }

  private def unspecializableClass(tp: Type) = (
       definitions.isRepeatedParamType(tp)  // ???
    || tp.typeSymbol.isJavaDefined
    || tp.typeSymbol.isPackageClass
  )

  /** Type transformation. It is applied to all symbols, compiled or loaded.
   *  If it is a 'no-specialization' run, it is applied only to loaded symbols.
   */
  override def transformInfo(sym: Symbol, tpe: Type): Type = {
    if (settings.nospecialization.value && currentRun.compiles(sym)) tpe
    else tpe.resultType match {
      case cinfo @ ClassInfoType(parents, decls, clazz) if !unspecializableClass(cinfo) =>
        val tparams  = tpe.typeParams
        if (tparams.isEmpty)
          afterSpecialize(parents map (_.typeSymbol.info))

        val parents1 = parents map specializedType
        debuglog("transformInfo %s %s with parents1 %s ph: %s".format(
          if (tparams.nonEmpty) " (poly)" else "",
          clazz, parents1, phase)
        )
        val newScope = newScopeWith(specializeClass(clazz, typeEnv(clazz)) ++ specialOverrides(clazz): _*)
        // If tparams.isEmpty, this is just the ClassInfoType.
        GenPolyType(tparams, ClassInfoType(parents1, newScope, clazz))
      case _ =>
        tpe
    }
  }

  /** Is any type variable in `env` conflicting with any if its type bounds, when
   *  type bindings in `env` are taken into account?
   *
   *  A conflicting type environment could still be satisfiable.
   */
  def conflicting(env: TypeEnv) = !nonConflicting(env)
  def nonConflicting(env: TypeEnv) = env forall { case (tvar, tpe) =>
    (subst(env, tvar.info.bounds.lo) <:< tpe) && (tpe <:< subst(env, tvar.info.bounds.hi))
  }

  /** The type environment is sound w.r.t. to all type bounds or only soft
   *  conflicts appear. An environment is sound if all bindings are within
   *  the bounds of the given type variable. A soft conflict is a binding
   *  that does not fall within the bounds, but whose bounds contain
   *  type variables that are @specialized, (that could become satisfiable).
   */
  def satisfiable(env: TypeEnv): Boolean = satisfiable(env, false)
  def satisfiable(env: TypeEnv, warnings: Boolean): Boolean = {
    def matches(tpe1: Type, tpe2: Type): Boolean = {
      val t1 = subst(env, tpe1)
      val t2 = subst(env, tpe2)
      ((t1 <:< t2)
        || specializedTypeVars(t1).nonEmpty
        || specializedTypeVars(t2).nonEmpty)
     }

    env forall { case (tvar, tpe) =>
      matches(tvar.info.bounds.lo, tpe) && matches(tpe, tvar.info.bounds.hi) || {
        if (warnings)
          reporter.warning(tvar.pos, "Bounds prevent specialization of " + tvar)

        debuglog("specvars: " +
          tvar.info.bounds.lo + ": " +
          specializedTypeVars(tvar.info.bounds.lo) + " " +
          subst(env, tvar.info.bounds.hi) + ": " +
          specializedTypeVars(subst(env, tvar.info.bounds.hi))
        )
        false
      }
    }
  }

  class Duplicator extends {
    val global: SpecializeTypes.this.global.type = SpecializeTypes.this.global
  } with typechecker.Duplicators

  /** A tree symbol substituter that substitutes on type skolems.
   *  If a type parameter is a skolem, it looks for the original
   *  symbol in the 'from' and maps it to the corresponding new
   *  symbol. The new symbol should probably be a type skolem as
   *  well (not enforced).
   *
   *  All private members are made protected in order to be accessible from
   *  specialized classes.
   */
  class ImplementationAdapter(from: List[Symbol],
                              to: List[Symbol],
                              targetClass: Symbol,
                              addressFields: Boolean) extends TreeSymSubstituter(from, to) {
    override val symSubst = new SubstSymMap(from, to) {
      override def matches(sym1: Symbol, sym2: Symbol) =
        if (sym2.isTypeSkolem) sym2.deSkolemize eq sym1
        else sym1 eq sym2
    }

    private def isAccessible(sym: Symbol): Boolean =
      (currentClass == sym.owner.enclClass) && (currentClass != targetClass)

    private def shouldMakePublic(sym: Symbol): Boolean =
      sym.hasFlag(PRIVATE | PROTECTED) && (addressFields || !nme.isLocalName(sym.name))

    /** All private members that are referenced are made protected,
     *  in order to be accessible from specialized subclasses.
     */
    override def transform(tree: Tree): Tree = tree match {
      case Select(qual, name) =>
        val sym = tree.symbol
        if (sym.isPrivate) debuglog(
          "seeing private member %s, currentClass: %s, owner: %s, isAccessible: %b, isLocalName: %b".format(
            sym, currentClass, sym.owner.enclClass, isAccessible(sym), nme.isLocalName(sym.name))
        )
        if (shouldMakePublic(sym) && !isAccessible(sym)) {
          debuglog("changing private flag of " + sym)
          sym.makeNotPrivate(sym.owner)
        }
        super.transform(tree)

      case _ =>
        super.transform(tree)
    }
  }

  /** Return the generic class corresponding to this specialized class. */
  def originalClass(clazz: Symbol): Symbol =
    if (hasSpecializedFlag(clazz)) {
      val (originalName, _, _) = nme.splitSpecializedName(clazz.name)
      clazz.owner.info.decl(originalName).suchThat(_.isClass)
    } else NoSymbol

  def illegalSpecializedInheritance(clazz: Symbol): Boolean = (
       hasSpecializedFlag(clazz)
    && originalClass(clazz).parentSymbols.exists(p => hasSpecializedParams(p) && !p.isTrait)
  )

  def specializeCalls(unit: CompilationUnit) = new TypingTransformer(unit) {
    /** Map a specializable method to it's rhs, when not deferred. */
    val body = perRunCaches.newMap[Symbol, Tree]()

    /** Map a specializable method to its value parameter symbols. */
    val parameters = perRunCaches.newMap[Symbol, List[Symbol]]()

    /** Collect method bodies that are concrete specialized methods.
     */
    class CollectMethodBodies extends Traverser {
      override def traverse(tree: Tree) = tree match {
        case DefDef(_, _, _, vparams :: Nil, _, rhs) =>
          if (concreteSpecMethods(tree.symbol) || tree.symbol.isConstructor) {
            debuglog("!!! adding body of a defdef %s, symbol %s: %s".format(tree, tree.symbol, rhs))
            body(tree.symbol) = rhs
            //          body(tree.symbol) = tree // whole method
            parameters(tree.symbol) = vparams.map(_.symbol)
            concreteSpecMethods -= tree.symbol
          } // no need to descend further down inside method bodies

        case ValDef(mods, name, tpt, rhs) if concreteSpecMethods(tree.symbol) =>
          body(tree.symbol) = rhs
          // log("!!! adding body of a valdef " + tree.symbol + ": " + rhs)
          //super.traverse(tree)
        case _ =>
          super.traverse(tree)
      }
    }

    def doesConform(origSymbol: Symbol, treeType: Type, memberType: Type, env: TypeEnv) = {
      (treeType =:= memberType) || { // anyref specialization
        memberType match {
          case PolyType(_, resTpe) =>
            debuglog("Conformance for anyref - polytype with result type: " + resTpe + " and " + treeType + "\nOrig. sym.: " + origSymbol)
            try {
              val e = unify(origSymbol.tpe, memberType, emptyEnv, true)
              debuglog("obtained env: " + e)
              e.keySet == env.keySet
            } catch {
              case _ =>
                debuglog("Could not unify.")
                false
            }
          case _ => false
        }
      }
    }

    override def transform(tree: Tree): Tree = {
      val symbol = tree.symbol

      /** The specialized symbol of 'tree.symbol' for tree.tpe, if there is one */
      def specSym(qual: Tree): Option[Symbol] = {
        val env = unify(symbol.tpe, tree.tpe, emptyEnv, false)
        debuglog("[specSym] checking for rerouting: %s with \n\tsym.tpe: %s, \n\ttree.tpe: %s \n\tenv: %s \n\tname: %s"
                .format(tree, symbol.tpe, tree.tpe, env, specializedName(symbol, env)))
        if (!env.isEmpty) {  // a method?
          val specCandidates = qual.tpe.member(specializedName(symbol, env))
          val specMember = specCandidates suchThat { s =>
            doesConform(symbol, tree.tpe, qual.tpe.memberType(s), env)
          }

          debuglog("[specSym] found: " + specCandidates.tpe + ", instantiated as: " + tree.tpe)
          debuglog("[specSym] found specMember: " + specMember)
          if (specMember ne NoSymbol)
            if (TypeEnv.includes(typeEnv(specMember), env)) Some(specMember)
            else {
              debuglog("wrong environments for specialized member: \n\ttypeEnv(%s) = %s\n\tenv = %s".format(specMember, typeEnv(specMember), env))
              None
            }
          else None
        } else None
      }

      curTree = tree
      tree match {
        case Apply(Select(New(tpt), nme.CONSTRUCTOR), args) =>
          debuglog("Attempting to specialize new %s(%s)".format(tpt, args.mkString(", ")))
          val found = findSpec(tpt.tpe)
          if (found.typeSymbol ne tpt.tpe.typeSymbol) {
            // the ctor can be specialized
            debuglog("** instantiated specialized type: " + found)
            try localTyper.typedPos(tree.pos)(New(found, transformTrees(args): _*))
            catch {
              case te: TypeError =>
                reporter.error(tree.pos, te.msg)
                super.transform(tree)
            }
          } else super.transform(tree)

        case TypeApply(Select(qual, name), targs)
                if (!specializedTypeVars(symbol.info).isEmpty && name != nme.CONSTRUCTOR) =>
          debuglog("checking typeapp for rerouting: " + tree + " with sym.tpe: " + symbol.tpe + " tree.tpe: " + tree.tpe)
          val qual1 = transform(qual)
          // log(">>> TypeApply: " + tree + ", qual1: " + qual1)
          specSym(qual1) match {
            case Some(specMember) =>
              debuglog("found " + specMember.fullName)
              ifDebug(assert(symbol.info.typeParams.length == targs.length, symbol.info.typeParams + " / " + targs))

              val env = typeEnv(specMember)
              val residualTargs = symbol.info.typeParams zip targs collect {
                case (tvar, targ) if !env.contains(tvar) || !isPrimitiveValueClass(env(tvar).typeSymbol) => targ
              }

              ifDebug(assert(residualTargs.length == specMember.info.typeParams.length,
                "residual: %s, tparams: %s, env: %s".format(residualTargs, symbol.info.typeParams, env))
              )

              val tree1 = gen.mkTypeApply(Select(qual1, specMember), residualTargs)
              debuglog("rewrote " + tree + " to " + tree1)
              localTyper.typedOperator(atPos(tree.pos)(tree1)) // being polymorphic, it must be a method

            case None => super.transform(tree)
          }

        case Select(Super(_, _), name) if illegalSpecializedInheritance(currentClass) =>
          val pos = tree.pos
          debuglog(pos.source.file.name+":"+pos.line+": not specializing call to super inside illegal specialized inheritance class.")
          debuglog(pos.lineContent)
          tree

        case Select(qual, name) =>
          debuglog("[%s] looking at Select: %s sym: %s: %s [tree.tpe: %s]".format(
            tree.pos.safeLine, tree, symbol, symbol.info, tree.tpe))

          //log("!!! select " + tree + " -> " + symbol.info + " specTypeVars: " + specializedTypeVars(symbol.info))
          if (specializedTypeVars(symbol.info).nonEmpty && name != nme.CONSTRUCTOR) {
            // log("!!! unifying " + (symbol, symbol.tpe) + " and " + (tree, tree.tpe))
            val env = unify(symbol.tpe, tree.tpe, emptyEnv, false)
            // log("!!! found env: " + env + "; overloads: " + overloads(symbol))
            debuglog("checking for rerouting: " + tree + " with sym.tpe: " + symbol.tpe + " tree.tpe: " + tree.tpe + " env: " + env)
            if (!env.isEmpty) {
              val specMember = overload(symbol, env)
              //log("!!! found member: " + specMember)
              if (specMember.isDefined) {
                // log("** routing " + tree + " to " + specMember.get.sym.fullName)
                localTyper.typedOperator(atPos(tree.pos)(Select(transform(qual), specMember.get.sym.name)))
              } else {
                val qual1 = transform(qual)
                val specMember = qual1.tpe.member(specializedName(symbol, env)).suchThat(_.tpe matches subst(env, symbol.tpe))
                if (specMember ne NoSymbol) {
                  // log("** using spec member " + specMember + ": " + specMember.tpe)
                  val tree1 = atPos(tree.pos)(Select(qual1, specMember))
                  if (specMember.isMethod)
                    localTyper.typedOperator(tree1)
                  else
                    localTyper.typed(tree1)
                } else
                  treeCopy.Select(tree, qual1, name)
              }
            } else
              super.transform(tree)
          } else overloads(symbol).find(_.sym.info =:= symbol.info) match {
              case Some(specMember) =>
                val qual1 = transform(qual)
                debuglog("** routing " + tree + " to " + specMember.sym.fullName + " tree: " + Select(qual1, specMember.sym))
                localTyper.typedOperator(atPos(tree.pos)(Select(qual1, specMember.sym)))
              case None =>
                super.transform(tree)
          }

        case PackageDef(pid, stats) =>
          tree.symbol.info // make sure specializations have been performed
          atOwner(tree, symbol) {
            val specMembers = implSpecClasses(stats) map localTyper.typed
            treeCopy.PackageDef(tree, pid, transformStats(stats ::: specMembers, symbol.moduleClass))
          }

        case Template(parents, self, body) =>
          val specMembers = makeSpecializedMembers(tree.symbol.enclClass) ::: (implSpecClasses(body) map localTyper.typed)
          if (!symbol.isPackageClass)
            (new CollectMethodBodies)(tree)
          val parents1 = map2(currentOwner.info.parents, parents)((tpe, parent) =>
            TypeTree(tpe) setPos parent.pos)

          treeCopy.Template(tree,
            parents1    /*currentOwner.info.parents.map(tpe => TypeTree(tpe) setPos parents.head.pos)*/ ,
            self,
            atOwner(currentOwner)(transformTrees(body ::: specMembers)))

        case ddef @ DefDef(_, _, _, vparamss, _, _) if info.isDefinedAt(symbol) =>
          // log("--> method: " + ddef + " in " + ddef.symbol.owner + ", " + info(symbol))
          if (symbol.isConstructor) {

            val t = atOwner(symbol) {
              val superRef: Tree = Select(Super(This(tpnme.EMPTY), tpnme.EMPTY), nme.CONSTRUCTOR)
              forwardCtorCall(tree.pos, superRef, vparamss, symbol.owner)
            }
            if (symbol.isPrimaryConstructor)
              localTyper.typedPos(symbol.pos)(deriveDefDef(tree)(_ => Block(List(t), Literal(Constant()))))
            else  // duplicate the original constructor
              duplicateBody(ddef, info(symbol).target)
          }
          else info(symbol) match {
            case Implementation(target) =>
              assert(body.isDefinedAt(target), "sym: " + symbol.fullName + " target: " + target.fullName)
              // we have an rhs, specialize it
              val tree1 = duplicateBody(ddef, target)
              debuglog("implementation: " + tree1)
              deriveDefDef(tree1)(transform)

            case NormalizedMember(target) =>
              debuglog("Normalized member: " + symbol + ", target: " + target)
              if (target.isDeferred || conflicting(typeEnv(symbol))) {
                deriveDefDef(tree)(_ => localTyper typed gen.mkSysErrorCall("Fatal error in code generation: this should never be called."))
              }
              else {
                // we have an rhs, specialize it
                val tree1 = duplicateBody(ddef, target)
                debuglog("implementation: " + tree1)
                deriveDefDef(tree1)(transform)
              }

            case SpecialOverride(target) =>
              assert(body.isDefinedAt(target), "sym: " + symbol.fullName + " target: " + target.fullName)
              //debuglog("moving implementation, body of target " + target + ": " + body(target))
              debuglog("%s is param accessor? %b".format(ddef.symbol, ddef.symbol.isParamAccessor))
              // we have an rhs, specialize it
              val tree1 = addBody(ddef, target)
              (new ChangeOwnerTraverser(target, tree1.symbol))(tree1.rhs)
              debuglog("changed owners, now: " + tree1)
              deriveDefDef(tree1)(transform)

            case SpecialOverload(original, env) =>
              debuglog("completing specialized " + symbol.fullName + " calling " + original)
              debuglog("special overload " + original + " -> " + env)
              val t = DefDef(symbol, { vparamss =>
                val fun = Apply(Select(This(symbol.owner), original),
                                makeArguments(original, vparamss.head))

                debuglog("inside defdef: " + symbol + "; type: " + symbol.tpe + "; owner: " + symbol.owner)
                gen.maybeMkAsInstanceOf(fun,
                  symbol.owner.thisType.memberType(symbol).finalResultType,
                  symbol.owner.thisType.memberType(original).finalResultType)
              })
              debuglog("created special overload tree " + t)
              debuglog("created " + t)
              localTyper.typed(t)

            case fwd @ Forward(_) =>
              debuglog("forward: " + fwd + ", " + ddef)
              val rhs1 = forwardCall(tree.pos, gen.mkAttributedRef(symbol.owner.thisType, fwd.target), vparamss)
              debuglog("-->d completed forwarder to specialized overload: " + fwd.target + ": " + rhs1)
              localTyper.typed(deriveDefDef(tree)(_ => rhs1))

            case SpecializedAccessor(target) =>
              val rhs1 = if (symbol.isGetter)
                gen.mkAttributedRef(target)
              else
                Assign(gen.mkAttributedRef(target), Ident(vparamss.head.head.symbol))
              debuglog("specialized accessor: " + target + " -> " + rhs1)
              localTyper.typed(deriveDefDef(tree)(_ => rhs1))

            case Abstract(targ) =>
              debuglog("abstract: " + targ)
              localTyper.typed(deriveDefDef(tree)(rhs => rhs))
          }

        case ValDef(_, _, _, _) if symbol.hasFlag(SPECIALIZED) && !symbol.isParamAccessor =>
          assert(body.isDefinedAt(symbol.alias), body)
          val tree1 = deriveValDef(tree)(_ => body(symbol.alias).duplicate)
          debuglog("now typing: " + tree1 + " in " + tree.symbol.owner.fullName)

          val d = new Duplicator
          val newValDef = d.retyped(
            localTyper.context1.asInstanceOf[d.Context],
            tree1,
            symbol.alias.enclClass,
            symbol.enclClass,
            typeEnv(symbol.alias) ++ typeEnv(tree.symbol)
          )
          deriveValDef(newValDef)(transform)

        case Apply(sel @ Select(sup @ Super(qual, name), name1), args)
          if (sup.symbol.info.parents != beforePrevPhase(sup.symbol.info.parents)) =>

          def parents = sup.symbol.info.parents
          debuglog(tree + " parents changed from: " + beforePrevPhase(parents) + " to: " + parents)

          val res = localTyper.typed(
            Apply(Select(Super(qual, name) setPos sup.pos, name1) setPos sel.pos, transformTrees(args)) setPos tree.pos)
          debuglog("retyping call to super, from: " + symbol + " to " + res.symbol)
          res

        case _ =>
          super.transform(tree)
      }
    }

    private def duplicateBody(tree: DefDef, source: Symbol) = {
      val symbol = tree.symbol
      val meth   = addBody(tree, source)

      val d = new Duplicator
      debuglog("-->d DUPLICATING: " + meth)
      d.retyped(
        localTyper.context1.asInstanceOf[d.Context],
        meth,
        source.enclClass,
        symbol.enclClass,
        typeEnv(source) ++ typeEnv(symbol)
      )
    }

    /** Put the body of 'source' as the right hand side of the method 'tree'.
     *  The destination method gets fresh symbols for type and value parameters,
     *  and the body is updated to the new symbols, and owners adjusted accordingly.
     *  However, if the same source tree is used in more than one place, full re-typing
     *  is necessary. @see method duplicateBody
     */
    private def addBody(tree: DefDef, source: Symbol): DefDef = {
      val symbol = tree.symbol
      debuglog("specializing body of" + symbol.defString)
      val DefDef(_, _, tparams, vparams :: Nil, tpt, _) = tree
//      val (_, origtparams) = splitParams(source.typeParams)
      val env = typeEnv(symbol)
      val boundTvars = env.keySet
      val origtparams = source.typeParams.filter(tparam => !boundTvars(tparam) || !isScalaValueType(env(tparam)))
      debuglog("substituting " + origtparams + " for " + symbol.typeParams)

      // skolemize type parameters
      val oldtparams = tparams map (_.symbol)
      val newtparams = deriveFreshSkolems(oldtparams)
      map2(tparams, newtparams)(_ setSymbol _)

      // create fresh symbols for value parameters to hold the skolem types
      val newSyms = cloneSymbolsAtOwnerAndModify(vparams map (_.symbol), symbol, _.substSym(oldtparams, newtparams))

      // replace value and type parameters of the old method with the new ones
      // log("Adding body for " + tree.symbol + " - origtparams: " + origtparams + "; tparams: " + tparams)
      // log("Type vars of: " + source + ": " + source.typeParams)
      // log("Type env of: " + tree.symbol + ": " + boundTvars)
      // log("newtparams: " + newtparams)
      val symSubstituter = new ImplementationAdapter(
        parameters(source) ::: origtparams,
        newSyms ::: newtparams,
        source.enclClass,
        false) // don't make private fields public

      val newBody = symSubstituter(body(source).duplicate)
      tpt.tpe = tpt.tpe.substSym(oldtparams, newtparams)

      copyDefDef(tree)(vparamss = List(newSyms map ValDef), rhs = newBody)
    }

    /** Create trees for specialized members of 'sClass', based on the
     *  symbols that are already there.
     */
    private def makeSpecializedMembers(sClass: Symbol): List[Tree] = {
      // add special overrides first
//      if (!specializedClass.hasFlag(SPECIALIZED))
//        for (m <- specialOverrides(specializedClass)) specializedClass.info.decls.enter(m)
      val mbrs = new mutable.ListBuffer[Tree]
      var hasSpecializedFields = false

      for (m <- sClass.info.decls
             if m.hasFlag(SPECIALIZED)
                 && (m.sourceFile ne null)
                 && satisfiable(typeEnv(m), !sClass.hasFlag(SPECIALIZED))) {
        debuglog("creating tree for " + m.fullName)
        if (m.isMethod)  {
          if (info(m).target.hasAccessorFlag) hasSpecializedFields = true
          if (m.isClassConstructor) {
            val origParams = parameters(info(m).target)
            val vparams = (
              map2(m.info.paramTypes, origParams)((tp, sym) =>
                m.newValue(specializedName(sym, typeEnv(sClass)), sym.pos, sym.flags) setInfo tp
              )
            )
            // param accessors for private members (the others are inherited from the generic class)
            if (m.isPrimaryConstructor) {
              for (param <- vparams ; if sClass.info.nonPrivateMember(param.name) == NoSymbol) {
                val acc = param.cloneSymbol(sClass, param.flags | PARAMACCESSOR | PRIVATE)
                sClass.info.decls.enter(acc)
                mbrs += ValDef(acc, EmptyTree).setType(NoType).setPos(m.pos)
              }
            }

            // ctor
            mbrs += atPos(m.pos)(DefDef(m, Modifiers(m.flags), mmap(List(vparams))(ValDef), EmptyTree))
          } else {
            mbrs += atPos(m.pos)(DefDef(m, { paramss => EmptyTree }))
          }
        } else if (m.isValue) {
          mbrs += ValDef(m, EmptyTree).setType(NoType).setPos(m.pos)
        } else if (m.isClass) {
//           mbrs  +=
//              ClassDef(m, Template(m.info.parents map TypeTree, emptyValDef, List())
//                         .setSymbol(m.newLocalDummy(m.pos)))
//            log("created synthetic class: " + m.fullName)
        }
      }
      if (hasSpecializedFields) {
        val isSpecializedInstance = sClass :: sClass.parentSymbols exists (_ hasFlag SPECIALIZED)
        val sym = sClass.newMethod(nme.SPECIALIZED_INSTANCE, sClass.pos) setInfoAndEnter MethodType(Nil, BooleanClass.tpe)

        mbrs += atPos(sym.pos) {
          DefDef(sym, Literal(Constant(isSpecializedInstance)).setType(BooleanClass.tpe)).setType(NoType)
        }
      }
      mbrs.toList
    }

    /** Create specialized class definitions */
    def implSpecClasses(trees: List[Tree]): List[Tree] = {
      val buf = new mutable.ListBuffer[Tree]
      for (tree <- trees)
        tree match {
          case ClassDef(_, _, _, impl) =>
            tree.symbol.info // force specialization
            for (((sym1, env), specCls) <- specializedClass if sym1 == tree.symbol) {
              val parents = specCls.info.parents.map(TypeTree)
              buf +=
                ClassDef(specCls, atPos(impl.pos)(Template(parents, emptyValDef, List()))
                           .setSymbol(specCls.newLocalDummy(sym1.pos))) setPos tree.pos
              debuglog("created synthetic class: " + specCls + " of " + sym1 + " in env: " + env)
            }
          case _ =>
        }
      buf.toList
    }
  }

  private def forwardCall(pos: util.Position, receiver: Tree, paramss: List[List[ValDef]]): Tree = {
    val argss = mmap(paramss)(x => Ident(x.symbol))
    atPos(pos) { (receiver /: argss) (Apply) }
  }

  /** Forward to the generic class constructor. If the current class initializes
   *  specialized fields corresponding to parameters, it passes null to the superclass
   *  constructor. This saves the boxing cost for initializing generic fields that are
   *  never used.
   *
   *  For example:
   *  {{{
   *    case class Tuple2[T, U](x: T, y: U)
   *
   *    class Tuple2$II {
   *      val _x$I: Int = ..
   *      def x = _x$I
   *      // same for y
   *      def this(x: Int, y: Int) {
   *        super.this(null.asInstanceOf[Int], null.asInstanceOf[Int])
   *      }
   *    }
   *  }}
   */
  private def forwardCtorCall(pos: util.Position, receiver: Tree, paramss: List[List[ValDef]], clazz: Symbol): Tree = {

    /** A constructor parameter `f` initializes a specialized field
     *  iff:
     *    - it is specialized itself
     *    - there is a getter for the original (non-specialized) field in the same class
     *    - there is a getter for the specialized field in the same class
     */
    def initializesSpecializedField(f: Symbol) = (
         (f.name endsWith nme.SPECIALIZED_SUFFIX)
      && clazz.info.member(nme.originalName(f.name)).isPublic
      && clazz.info.decl(f.name).suchThat(_.isGetter) != NoSymbol
    )

    val argss = mmap(paramss)(x =>
      if (initializesSpecializedField(x.symbol))
        gen.mkAsInstanceOf(Literal(Constant(null)), x.symbol.tpe)
      else
        Ident(x.symbol)
    )
    atPos(pos) { (receiver /: argss) (Apply) }
  }

  /** Add method m to the set of symbols for which we need an implementation tree
   *  in the tree transformer.
   *
   *  @note This field is part of the specializeTypes subcomponent, so any symbols
   *        that here are not garbage collected at the end of a compiler run!
   */
  def addConcreteSpecMethod(m: Symbol) {
    if (currentRun.compiles(m)) concreteSpecMethods += m
  }

  private def makeArguments(fun: Symbol, vparams: List[Symbol]): List[Tree] = (
    //! TODO: make sure the param types are seen from the right prefix
    map2(fun.info.paramTypes, vparams)((tp, arg) => gen.maybeMkAsInstanceOf(Ident(arg), tp, arg.tpe))
  )
  private def findSpec(tp: Type): Type = tp match {
    case TypeRef(pre, sym, _ :: _) => specializedType(tp)
    case _                         => tp
  }

  class SpecializationTransformer(unit: CompilationUnit) extends Transformer {
    informProgress("specializing " + unit)
    override def transform(tree: Tree) = {
      val resultTree = if (settings.nospecialization.value) tree
      else afterSpecialize(specializeCalls(unit).transform(tree))

      // Remove the final modifier and @inline annotation from anything in the
      // original class (since it's being overridden in at least onesubclass).
      //
      // We do this here so that the specialized subclasses will correctly copy
      // final and @inline.
      info.foreach {
        case (sym, SpecialOverload(target, _)) => {
          sym.resetFlag(FINAL)
          target.resetFlag(FINAL)
          sym.removeAnnotation(ScalaInlineClass)
          target.removeAnnotation(ScalaInlineClass)
        }
        case _ => {}
      }

      resultTree
    }
  }

  def printSpecStats() {
    println("    concreteSpecMembers: %7d".format(concreteSpecMethods.size))
    println("    overloads:           %7d".format(overloads.size))
    println("    typeEnv:             %7d".format(typeEnv.size))
    println("    info:                %7d".format(info.size))
  }
}<|MERGE_RESOLUTION|>--- conflicted
+++ resolved
@@ -122,20 +122,12 @@
   // If we replace `isBoundedGeneric` with (tp <:< AnyRefClass.tpe),
   // then pos/spec-List.scala fails - why? Does this kind of check fail
   // for similar reasons? Does `sym.isAbstractType` make a difference?
-<<<<<<< HEAD
   private def isSpecializedAnyRefSubtype(tp: Type, sym: Symbol) = {
-    specializedOn(sym).exists(s => !isValueClass(s)) &&
-    !isValueClass(tp.typeSymbol) &&
+    specializedOn(sym).exists(s => !isPrimitiveValueClass(s)) &&
+    !isPrimitiveValueClass(tp.typeSymbol) &&
     isBoundedGeneric(tp)
     //(tp <:< AnyRefClass.tpe)
   }
-=======
-  private def isSpecializedAnyRefSubtype(tp: Type, sym: Symbol) = (
-       specializedOn(sym).exists(_.symbol == Predef_AnyRef)    // specialized on AnyRef
-    && !isPrimitiveValueClass(tp.typeSymbol)
-    && isBoundedGeneric(tp)
-  )
->>>>>>> 54e284d6
   private def isBoundedGeneric(tp: Type) = tp match {
     case TypeRef(_, sym, _) if sym.isAbstractType => (tp <:< AnyRefClass.tpe)
     case TypeRef(_, sym, _)                       => !isPrimitiveValueClass(sym)
@@ -1002,11 +994,7 @@
   private def unify(tp1: Type, tp2: Type, env: TypeEnv, strict: Boolean): TypeEnv = (tp1, tp2) match {
     case (TypeRef(_, sym1, _), _) if isSpecialized(sym1) =>
       debuglog("Unify - basic case: " + tp1 + ", " + tp2)
-<<<<<<< HEAD
-      if (isValueClass(tp2.typeSymbol))
-=======
       if (isPrimitiveValueClass(tp2.typeSymbol) || isSpecializedAnyRefSubtype(tp2, sym1))
->>>>>>> 54e284d6
         env + ((sym1, tp2))
       else if (isSpecializedAnyRefSubtype(tp2, sym1))
         env + ((sym1, tp2)) // env + ((sym1, AnyRefClass.tpe))
