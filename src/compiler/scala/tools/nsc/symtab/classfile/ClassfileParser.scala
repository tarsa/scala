--- conflicted
+++ resolved
@@ -50,7 +50,6 @@
 
   def srcfile = srcfile0
 
-<<<<<<< HEAD
   private def optimized         = global.settings.optimise.value
   private def currentIsTopLevel = !(currentClass.decodedName containsChar '$')
 
@@ -70,8 +69,6 @@
   private def readName()            = pool getName u2
   private def readType()            = pool getType u2
 
-=======
->>>>>>> e317d0bc
   private object unpickler extends scala.reflect.internal.pickling.UnPickler {
     val global: ClassfileParser.this.global.type = ClassfileParser.this.global
   }
