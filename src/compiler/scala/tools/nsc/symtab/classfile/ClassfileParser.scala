--- conflicted
+++ resolved
@@ -74,25 +74,12 @@
   }
 
   private def handleMissing(e: MissingRequirementError) = {
-<<<<<<< HEAD
-    if (settings.debug.value) e.printStackTrace
+    if (settings.debug) e.printStackTrace
     throw new IOException(s"Missing dependency '${e.req}', required by ${in.file}")
-  }
-  private def handleError(e: Exception) = {
-    if (settings.debug.value) e.printStackTrace()
-    throw new IOException(s"class file '${in.file}' is broken\n(${e.getClass}/${e.getMessage})")
-=======
-    if (settings.debug) e.printStackTrace
-    throw new IOException("Missing dependency '" + e.req + "', required by " + in.file)
   }
   private def handleError(e: Exception) = {
     if (settings.debug) e.printStackTrace()
-    throw new IOException("class file '%s' is broken\n(%s/%s)".format(
-      in.file,
-      e.getClass,
-      if (e.getMessage eq null) "" else e.getMessage)
-    )
->>>>>>> be405eed
+    throw new IOException(s"class file '${in.file}' is broken\n(${e.getClass}/${e.getMessage})")
   }
   private def mismatchError(c: Symbol) = {
     throw new IOException(s"class file '${in.file}' has location not matching its contents: contains $c")
@@ -261,23 +248,13 @@
         } else {
           val origName = nme.unexpandedName(name)
           val owner = if (static) ownerTpe.typeSymbol.linkedClassOfClass else ownerTpe.typeSymbol
-<<<<<<< HEAD
-          f = owner.info.findMember(origName, 0, 0, false).suchThat(_.tpe.widen =:= tpe)
-=======
-//          println("\t" + owner.info.member(name).tpe.widen + " =:= " + tpe)
           f = owner.info.findMember(origName, 0, 0, stableOnly = false).suchThat(_.tpe.widen =:= tpe)
->>>>>>> be405eed
           if (f == NoSymbol)
             f = owner.info.findMember(newTermName(origName + nme.LOCAL_SUFFIX_STRING), 0, 0, stableOnly = false).suchThat(_.tpe =:= tpe)
           if (f == NoSymbol) {
             // if it's an impl class, try to find it's static member inside the class
             if (ownerTpe.typeSymbol.isImplClass) {
-<<<<<<< HEAD
-              f = ownerTpe.findMember(origName, 0, 0, false).suchThat(_.tpe =:= tpe)
-=======
-//              println("impl class, member: " + owner.tpe.member(origName) + ": " + owner.tpe.member(origName).tpe)
               f = ownerTpe.findMember(origName, 0, 0, stableOnly = false).suchThat(_.tpe =:= tpe)
->>>>>>> be405eed
             } else {
               log("Couldn't find " + name + ": " + tpe + " inside: \n" + ownerTpe)
               f = tpe match {
@@ -727,18 +704,7 @@
                 }
                 accept('>')
                 assert(xs.length > 0, tp)
-<<<<<<< HEAD
-                newExistentialType(existentials.toList, typeRef(pre, classSym, xs.toList))
-              } else if (classSym.isMonomorphicType) {
-                tp
-              } else {
-                // raw type - existentially quantify all type parameters
-                val eparams = typeParamsToExistentials(classSym, classSym.unsafeTypeParams)
-                val t = typeRef(pre, classSym, eparams.map(_.tpeHK))
-                newExistentialType(eparams, t)
-=======
                 logResult("new existential")(newExistentialType(existentials.toList, typeRef(pre, classSym, xs.toList)))
->>>>>>> be405eed
               }
               // isMonomorphicType is false if the info is incomplete, as it usually is here
               // so have to check unsafeTypeParams.isEmpty before worrying about raw type case below,
@@ -864,11 +830,6 @@
             val sig = pool.getExternalName(u2)
             val newType = sigToType(sym, sig)
             sym.setInfo(newType)
-<<<<<<< HEAD
-=======
-            if (settings.debug && settings.verbose)
-              println("" + sym + "; signature = " + sig + " type = " + newType)
->>>>>>> be405eed
           }
           else in.skip(attrLen)
         case tpnme.SyntheticATTR =>
@@ -1037,13 +998,8 @@
         // the classpath would *not* end up here. A class not found is signaled
         // with a `FatalError` exception, handled above. Here you'd end up after a NPE (for example),
         // and that should never be swallowed silently.
-<<<<<<< HEAD
         warning(s"Caught: $ex while parsing annotations in ${in.file}")
-        if (settings.debug.value) ex.printStackTrace()
-=======
-        warning("Caught: " + ex + " while parsing annotations in " + in.file)
         if (settings.debug) ex.printStackTrace()
->>>>>>> be405eed
 
         None // ignore malformed annotations
     }
