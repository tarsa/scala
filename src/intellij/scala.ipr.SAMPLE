<project version="4">
  <component name="CompilerConfiguration">
    <wildcardResourcePatterns>
      <entry name="!?*.java"/>
      <entry name="!?*.form"/>
      <entry name="!?*.class"/>
      <entry name="!?*.groovy"/>
      <entry name="!?*.scala"/>
      <entry name="!?*.flex"/>
      <entry name="!?*.kt"/>
      <entry name="!?*.clj"/>
    </wildcardResourcePatterns>
  </component>
  <component default="" name="CopyrightManager"/>
  <component name="Encoding">
    <file charset="UTF-8" url="PROJECT"/>
  </component>
  <component name="InspectionProjectProfileManager">
    <profile version="1.0">
      <option value="Project Default" name="myName"/>
    </profile>
    <version value="1.0"/>
  </component>
  <component name="IssueNavigationConfiguration">
    <option name="links">
      <list>
        <IssueNavigationLink>
          <option value="scala/([\w.-]+)#([0-9]+)" name="issueRegexp"/>
          <option value="https://github.com/scala/$1/pull/$2" name="linkRegexp"/>
        </IssueNavigationLink>
      </list>
    </option>
  </component>
  <component name="Palette2">
    <group name="Swing">
      <item can-attach-label="false" auto-create-binding="false" removable="false" icon="/com/intellij/uiDesigner/icons/hspacer.png" tooltip-text="Horizontal Spacer" class="com.intellij.uiDesigner.HSpacer">
        <default-constraints fill="1" anchor="0" hsize-policy="6" vsize-policy="1"/>
      </item>
      <item can-attach-label="false" auto-create-binding="false" removable="false" icon="/com/intellij/uiDesigner/icons/vspacer.png" tooltip-text="Vertical Spacer" class="com.intellij.uiDesigner.VSpacer">
        <default-constraints fill="2" anchor="0" hsize-policy="1" vsize-policy="6"/>
      </item>
      <item can-attach-label="false" auto-create-binding="false" removable="false" icon="/com/intellij/uiDesigner/icons/panel.png" class="javax.swing.JPanel">
        <default-constraints fill="3" anchor="0" hsize-policy="3" vsize-policy="3"/>
      </item>
      <item can-attach-label="true" auto-create-binding="false" removable="false" icon="/com/intellij/uiDesigner/icons/scrollPane.png" class="javax.swing.JScrollPane">
        <default-constraints fill="3" anchor="0" hsize-policy="7" vsize-policy="7"/>
      </item>
      <item can-attach-label="false" auto-create-binding="true" removable="false" icon="/com/intellij/uiDesigner/icons/button.png" class="javax.swing.JButton">
        <default-constraints fill="1" anchor="0" hsize-policy="3" vsize-policy="0"/>
        <initial-values>
          <property value="Button" name="text"/>
        </initial-values>
      </item>
      <item can-attach-label="false" auto-create-binding="true" removable="false" icon="/com/intellij/uiDesigner/icons/radioButton.png" class="javax.swing.JRadioButton">
        <default-constraints fill="0" anchor="8" hsize-policy="3" vsize-policy="0"/>
        <initial-values>
          <property value="RadioButton" name="text"/>
        </initial-values>
      </item>
      <item can-attach-label="false" auto-create-binding="true" removable="false" icon="/com/intellij/uiDesigner/icons/checkBox.png" class="javax.swing.JCheckBox">
        <default-constraints fill="0" anchor="8" hsize-policy="3" vsize-policy="0"/>
        <initial-values>
          <property value="CheckBox" name="text"/>
        </initial-values>
      </item>
      <item can-attach-label="false" auto-create-binding="false" removable="false" icon="/com/intellij/uiDesigner/icons/label.png" class="javax.swing.JLabel">
        <default-constraints fill="0" anchor="8" hsize-policy="0" vsize-policy="0"/>
        <initial-values>
          <property value="Label" name="text"/>
        </initial-values>
      </item>
      <item can-attach-label="true" auto-create-binding="true" removable="false" icon="/com/intellij/uiDesigner/icons/textField.png" class="javax.swing.JTextField">
        <default-constraints fill="1" anchor="8" hsize-policy="6" vsize-policy="0">
          <preferred-size height="-1" width="150"/>
        </default-constraints>
      </item>
      <item can-attach-label="true" auto-create-binding="true" removable="false" icon="/com/intellij/uiDesigner/icons/passwordField.png" class="javax.swing.JPasswordField">
        <default-constraints fill="1" anchor="8" hsize-policy="6" vsize-policy="0">
          <preferred-size height="-1" width="150"/>
        </default-constraints>
      </item>
      <item can-attach-label="true" auto-create-binding="true" removable="false" icon="/com/intellij/uiDesigner/icons/formattedTextField.png" class="javax.swing.JFormattedTextField">
        <default-constraints fill="1" anchor="8" hsize-policy="6" vsize-policy="0">
          <preferred-size height="-1" width="150"/>
        </default-constraints>
      </item>
      <item can-attach-label="true" auto-create-binding="true" removable="false" icon="/com/intellij/uiDesigner/icons/textArea.png" class="javax.swing.JTextArea">
        <default-constraints fill="3" anchor="0" hsize-policy="6" vsize-policy="6">
          <preferred-size height="50" width="150"/>
        </default-constraints>
      </item>
      <item can-attach-label="true" auto-create-binding="true" removable="false" icon="/com/intellij/uiDesigner/icons/textPane.png" class="javax.swing.JTextPane">
        <default-constraints fill="3" anchor="0" hsize-policy="6" vsize-policy="6">
          <preferred-size height="50" width="150"/>
        </default-constraints>
      </item>
      <item can-attach-label="true" auto-create-binding="true" removable="false" icon="/com/intellij/uiDesigner/icons/editorPane.png" class="javax.swing.JEditorPane">
        <default-constraints fill="3" anchor="0" hsize-policy="6" vsize-policy="6">
          <preferred-size height="50" width="150"/>
        </default-constraints>
      </item>
      <item can-attach-label="true" auto-create-binding="true" removable="false" icon="/com/intellij/uiDesigner/icons/comboBox.png" class="javax.swing.JComboBox">
        <default-constraints fill="1" anchor="8" hsize-policy="2" vsize-policy="0"/>
      </item>
      <item can-attach-label="false" auto-create-binding="true" removable="false" icon="/com/intellij/uiDesigner/icons/table.png" class="javax.swing.JTable">
        <default-constraints fill="3" anchor="0" hsize-policy="6" vsize-policy="6">
          <preferred-size height="50" width="150"/>
        </default-constraints>
      </item>
      <item can-attach-label="false" auto-create-binding="true" removable="false" icon="/com/intellij/uiDesigner/icons/list.png" class="javax.swing.JList">
        <default-constraints fill="3" anchor="0" hsize-policy="2" vsize-policy="6">
          <preferred-size height="50" width="150"/>
        </default-constraints>
      </item>
      <item can-attach-label="false" auto-create-binding="true" removable="false" icon="/com/intellij/uiDesigner/icons/tree.png" class="javax.swing.JTree">
        <default-constraints fill="3" anchor="0" hsize-policy="6" vsize-policy="6">
          <preferred-size height="50" width="150"/>
        </default-constraints>
      </item>
      <item can-attach-label="false" auto-create-binding="true" removable="false" icon="/com/intellij/uiDesigner/icons/tabbedPane.png" class="javax.swing.JTabbedPane">
        <default-constraints fill="3" anchor="0" hsize-policy="3" vsize-policy="3">
          <preferred-size height="200" width="200"/>
        </default-constraints>
      </item>
      <item can-attach-label="false" auto-create-binding="false" removable="false" icon="/com/intellij/uiDesigner/icons/splitPane.png" class="javax.swing.JSplitPane">
        <default-constraints fill="3" anchor="0" hsize-policy="3" vsize-policy="3">
          <preferred-size height="200" width="200"/>
        </default-constraints>
      </item>
      <item can-attach-label="true" auto-create-binding="true" removable="false" icon="/com/intellij/uiDesigner/icons/spinner.png" class="javax.swing.JSpinner">
        <default-constraints fill="1" anchor="8" hsize-policy="6" vsize-policy="0"/>
      </item>
      <item can-attach-label="false" auto-create-binding="true" removable="false" icon="/com/intellij/uiDesigner/icons/slider.png" class="javax.swing.JSlider">
        <default-constraints fill="1" anchor="8" hsize-policy="6" vsize-policy="0"/>
      </item>
      <item can-attach-label="false" auto-create-binding="false" removable="false" icon="/com/intellij/uiDesigner/icons/separator.png" class="javax.swing.JSeparator">
        <default-constraints fill="3" anchor="0" hsize-policy="6" vsize-policy="6"/>
      </item>
      <item can-attach-label="false" auto-create-binding="true" removable="false" icon="/com/intellij/uiDesigner/icons/progressbar.png" class="javax.swing.JProgressBar">
        <default-constraints fill="1" anchor="0" hsize-policy="6" vsize-policy="0"/>
      </item>
      <item can-attach-label="false" auto-create-binding="false" removable="false" icon="/com/intellij/uiDesigner/icons/toolbar.png" class="javax.swing.JToolBar">
        <default-constraints fill="1" anchor="0" hsize-policy="6" vsize-policy="0">
          <preferred-size height="20" width="-1"/>
        </default-constraints>
      </item>
      <item can-attach-label="false" auto-create-binding="false" removable="false" icon="/com/intellij/uiDesigner/icons/toolbarSeparator.png" class="javax.swing.JToolBar$Separator">
        <default-constraints fill="1" anchor="0" hsize-policy="0" vsize-policy="0"/>
      </item>
      <item can-attach-label="false" auto-create-binding="true" removable="false" icon="/com/intellij/uiDesigner/icons/scrollbar.png" class="javax.swing.JScrollBar">
        <default-constraints fill="2" anchor="0" hsize-policy="0" vsize-policy="6"/>
      </item>
    </group>
  </component>
  <component settingsEditedManually="false" name="ProjectLevelVcsManager">
    <OptionsSetting id="Add" value="true"/>
    <OptionsSetting id="Remove" value="true"/>
    <OptionsSetting id="Checkout" value="true"/>
    <OptionsSetting id="Update" value="true"/>
    <OptionsSetting id="Status" value="true"/>
    <OptionsSetting id="Edit" value="true"/>
    <ConfirmationsSetting id="Add" value="0"/>
    <ConfirmationsSetting id="Remove" value="0"/>
  </component>
  <component name="ProjectModuleManager">
    <modules>
<<<<<<< HEAD
      <module filepath="$PROJECT_DIR$/benchmarks.iml" fileurl="file://$PROJECT_DIR$/benchmarks.iml"/>
      <module filepath="$PROJECT_DIR$/compiler.iml" fileurl="file://$PROJECT_DIR$/compiler.iml"/>
      <module filepath="$PROJECT_DIR$/interactive.iml" fileurl="file://$PROJECT_DIR$/interactive.iml"/>
      <module filepath="$PROJECT_DIR$/junit.iml" fileurl="file://$PROJECT_DIR$/junit.iml"/>
      <module filepath="$PROJECT_DIR$/library.iml" fileurl="file://$PROJECT_DIR$/library.iml"/>
      <module filepath="$PROJECT_DIR$/manual.iml" fileurl="file://$PROJECT_DIR$/manual.iml"/>
      <module filepath="$PROJECT_DIR$/partest.iml" fileurl="file://$PROJECT_DIR$/partest.iml"/>
      <module filepath="$PROJECT_DIR$/partest-javaagent.iml" fileurl="file://$PROJECT_DIR$/partest-javaagent.iml"/>
      <module filepath="$PROJECT_DIR$/reflect.iml" fileurl="file://$PROJECT_DIR$/reflect.iml"/>
      <module filepath="$PROJECT_DIR$/repl.iml" fileurl="file://$PROJECT_DIR$/repl.iml"/>
      <module filepath="$PROJECT_DIR$/repl-frontend.iml" fileurl="file://$PROJECT_DIR$/repl-frontend.iml"/>
      <module filepath="$PROJECT_DIR$/scala.iml" fileurl="file://$PROJECT_DIR$/scala.iml"/>
      <module filepath="$PROJECT_DIR$/scala-build.iml" fileurl="file://$PROJECT_DIR$/scala-build.iml"/>
      <module filepath="$PROJECT_DIR$/scalacheck-src.iml" fileurl="file://$PROJECT_DIR$/scalacheck-src.iml"/>
      <module filepath="$PROJECT_DIR$/scalacheck-test.iml" fileurl="file://$PROJECT_DIR$/scalacheck-test.iml"/>
      <module filepath="$PROJECT_DIR$/scaladoc.iml" fileurl="file://$PROJECT_DIR$/scaladoc.iml"/>
      <module filepath="$PROJECT_DIR$/scalap.iml" fileurl="file://$PROJECT_DIR$/scalap.iml"/>
      <module filepath="$PROJECT_DIR$/test.iml" fileurl="file://$PROJECT_DIR$/test.iml"/>
=======
      <module fileurl="file://$PROJECT_DIR$/compiler.iml" filepath="$PROJECT_DIR$/compiler.iml" />
      <module fileurl="file://$PROJECT_DIR$/compilerOptionsExporter.iml" filepath="$PROJECT_DIR$/compilerOptionsExporter.iml" />
      <module fileurl="file://$PROJECT_DIR$/interactive.iml" filepath="$PROJECT_DIR$/interactive.iml" />
      <module fileurl="file://$PROJECT_DIR$/junit.iml" filepath="$PROJECT_DIR$/junit.iml" />
      <module fileurl="file://$PROJECT_DIR$/library.iml" filepath="$PROJECT_DIR$/library.iml" />
      <module fileurl="file://$PROJECT_DIR$/manual.iml" filepath="$PROJECT_DIR$/manual.iml" />
      <module fileurl="file://$PROJECT_DIR$/partest-extras.iml" filepath="$PROJECT_DIR$/partest-extras.iml" />
      <module fileurl="file://$PROJECT_DIR$/partest-javaagent.iml" filepath="$PROJECT_DIR$/partest-javaagent.iml" />
      <module fileurl="file://$PROJECT_DIR$/reflect.iml" filepath="$PROJECT_DIR$/reflect.iml" />
      <module fileurl="file://$PROJECT_DIR$/repl.iml" filepath="$PROJECT_DIR$/repl.iml" />
      <module fileurl="file://$PROJECT_DIR$/repl-jline.iml" filepath="$PROJECT_DIR$/repl-jline.iml" />
      <module fileurl="file://$PROJECT_DIR$/scala.iml" filepath="$PROJECT_DIR$/scala.iml" />
      <module fileurl="file://$PROJECT_DIR$/scala-build.iml" filepath="$PROJECT_DIR$/scala-build.iml" />
      <module fileurl="file://$PROJECT_DIR$/scalacheck.iml" filepath="$PROJECT_DIR$/scalacheck.iml" />
      <module fileurl="file://$PROJECT_DIR$/scaladoc.iml" filepath="$PROJECT_DIR$/scaladoc.iml" />
      <module fileurl="file://$PROJECT_DIR$/scalap.iml" filepath="$PROJECT_DIR$/scalap.iml" />
      <module fileurl="file://$PROJECT_DIR$/test.iml" filepath="$PROJECT_DIR$/test.iml" />
>>>>>>> f57113eb
    </modules>
  </component>
  <component project-jdk-type="JavaSDK" project-jdk-name="1.8" default="true" languageLevel="JDK_1_8" version="2" name="ProjectRootManager">
    <output url="file://$PROJECT_DIR$/../../out"/>
  </component>
  <component name="ScalaCompilerConfiguration">
    <parameters>
      <parameter value="-sourcepath"/>
      <parameter value="$PROJECT_DIR$/../library"/>
    </parameters>
  </component>
  <component name="VcsDirectoryMappings">
    <mapping vcs="Git" directory="$PROJECT_DIR$/../.."/>
  </component>
  <component name="libraryTable">
    <library name="bench-deps">
      <CLASSES>
        <root url="jar://$USER_HOME$/.ivy2/cache/org.scala-lang.modules/scala-asm/bundles/scala-asm-6.2.0-scala-2.jar!/"/>
        <root url="jar://$USER_HOME$/.ivy2/cache/jline/jline/jars/jline-2.14.6.jar!/"/>
        <root url="jar://$USER_HOME$/.ivy2/cache/pl.project13.scala/sbt-jmh-extras/jars/sbt-jmh-extras-0.3.3.jar!/"/>
        <root url="jar://$USER_HOME$/.ivy2/cache/org.openjdk.jmh/jmh-core/jars/jmh-core-1.20.jar!/"/>
        <root url="jar://$USER_HOME$/.ivy2/cache/net.sf.jopt-simple/jopt-simple/jars/jopt-simple-4.6.jar!/"/>
        <root url="jar://$USER_HOME$/.ivy2/cache/org.apache.commons/commons-math3/jars/commons-math3-3.2.jar!/"/>
        <root url="jar://$USER_HOME$/.ivy2/cache/org.openjdk.jmh/jmh-generator-bytecode/jars/jmh-generator-bytecode-1.20.jar!/"/>
        <root url="jar://$USER_HOME$/.ivy2/cache/org.openjdk.jmh/jmh-generator-reflection/jars/jmh-generator-reflection-1.20.jar!/"/>
        <root url="jar://$USER_HOME$/.ivy2/cache/org.openjdk.jmh/jmh-generator-asm/jars/jmh-generator-asm-1.20.jar!/"/>
        <root url="jar://$USER_HOME$/.ivy2/cache/org.ow2.asm/asm/jars/asm-5.0.3.jar!/"/>
        <root url="jar://$USER_HOME$/.ivy2/cache/org.openjdk.jol/jol-core/jars/jol-core-0.6.jar!/"/>
      </CLASSES>
      <JAVADOC/>
      <SOURCES/>
    </library>
    <library name="compiler-deps">
      <CLASSES>
<<<<<<< HEAD
        <root url="jar://$USER_HOME$/.ivy2/cache/org.scala-lang.modules/scala-asm/bundles/scala-asm-6.2.0-scala-2.jar!/"/>
        <root url="jar://$USER_HOME$/.ivy2/cache/jline/jline/jars/jline-2.14.6.jar!/"/>
=======
        <root url="jar://$USER_HOME$/.ivy2/cache/org.apache.ant/ant/jars/ant-1.9.4.jar!/" />
        <root url="jar://$USER_HOME$/.ivy2/cache/org.apache.ant/ant-launcher/jars/ant-launcher-1.9.4.jar!/" />
        <root url="jar://$USER_HOME$/.ivy2/cache/org.scala-lang.modules/scala-asm/bundles/scala-asm-6.0.0-scala-1.jar!/" />
        <root url="jar://$USER_HOME$/.ivy2/cache/org.scala-lang.modules/scala-xml_2.12/bundles/scala-xml_2.12-1.0.6.jar!/" />
        <root url="jar://$USER_HOME$/.ivy2/cache/jline/jline/jars/jline-2.14.3.jar!/" />
>>>>>>> f57113eb
      </CLASSES>
      <JAVADOC/>
      <SOURCES/>
    </library>
    <library name="compilerOptionsExporter-deps">
      <CLASSES>
        <root url="jar://$USER_HOME$/.ivy2/cache/org.apache.ant/ant/jars/ant-1.9.4.jar!/"/>
        <root url="jar://$USER_HOME$/.ivy2/cache/org.apache.ant/ant-launcher/jars/ant-launcher-1.9.4.jar!/"/>
        <root url="jar://$USER_HOME$/.ivy2/cache/org.scala-lang.modules/scala-asm/bundles/scala-asm-6.0.0-scala-1.jar!/"/>
        <root url="jar://$USER_HOME$/.ivy2/cache/org.scala-lang.modules/scala-xml_2.12/bundles/scala-xml_2.12-1.0.6.jar!/"/>
        <root url="jar://$USER_HOME$/.ivy2/cache/com.fasterxml.jackson.core/jackson-core/bundles/jackson-core-2.9.5.jar!/"/>
        <root url="jar://$USER_HOME$/.ivy2/cache/com.fasterxml.jackson.core/jackson-annotations/bundles/jackson-annotations-2.9.5.jar!/"/>
        <root url="jar://$USER_HOME$/.ivy2/cache/com.fasterxml.jackson.core/jackson-databind/bundles/jackson-databind-2.9.5.jar!/"/>
        <root url="jar://$USER_HOME$/.ivy2/cache/com.fasterxml.jackson.dataformat/jackson-dataformat-yaml/bundles/jackson-dataformat-yaml-2.9.5.jar!/"/>
        <root url="jar://$USER_HOME$/.ivy2/cache/org.yaml/snakeyaml/bundles/snakeyaml-1.18.jar!/"/>
        <root url="jar://$USER_HOME$/.ivy2/cache/com.fasterxml.jackson.module/jackson-module-scala_2.12/bundles/jackson-module-scala_2.12-2.9.5.jar!/"/>
        <root url="jar://$USER_HOME$/.ivy2/cache/com.fasterxml.jackson.module/jackson-module-paranamer/bundles/jackson-module-paranamer-2.9.5.jar!/"/>
        <root url="jar://$USER_HOME$/.ivy2/cache/com.thoughtworks.paranamer/paranamer/bundles/paranamer-2.8.jar!/"/>
      </CLASSES>
      <JAVADOC/>
      <SOURCES/>
    </library>
    <library name="interactive-deps">
      <CLASSES>
<<<<<<< HEAD
        <root url="jar://$USER_HOME$/.ivy2/cache/org.scala-lang.modules/scala-asm/bundles/scala-asm-6.2.0-scala-2.jar!/"/>
        <root url="jar://$USER_HOME$/.ivy2/cache/jline/jline/jars/jline-2.14.6.jar!/"/>
=======
        <root url="jar://$USER_HOME$/.ivy2/cache/org.apache.ant/ant/jars/ant-1.9.4.jar!/" />
        <root url="jar://$USER_HOME$/.ivy2/cache/org.apache.ant/ant-launcher/jars/ant-launcher-1.9.4.jar!/" />
        <root url="jar://$USER_HOME$/.ivy2/cache/org.scala-lang.modules/scala-asm/bundles/scala-asm-6.0.0-scala-1.jar!/" />
        <root url="jar://$USER_HOME$/.ivy2/cache/org.scala-lang.modules/scala-xml_2.12/bundles/scala-xml_2.12-1.0.6.jar!/" />
>>>>>>> f57113eb
      </CLASSES>
      <JAVADOC/>
      <SOURCES/>
    </library>
    <library name="junit-deps">
      <CLASSES>
<<<<<<< HEAD
        <root url="jar://$USER_HOME$/.ivy2/cache/org.scala-lang.modules/scala-asm/bundles/scala-asm-6.2.0-scala-2.jar!/"/>
        <root url="jar://$USER_HOME$/.ivy2/cache/jline/jline/jars/jline-2.14.6.jar!/"/>
        <root url="jar://$USER_HOME$/.ivy2/cache/org.scala-sbt/test-interface/jars/test-interface-1.0.jar!/"/>
        <root url="jar://$USER_HOME$/.ivy2/cache/com.googlecode.java-diff-utils/diffutils/jars/diffutils-1.3.0.jar!/"/>
        <root url="jar://$USER_HOME$/.ivy2/cache/junit/junit/jars/junit-4.11.jar!/"/>
        <root url="jar://$USER_HOME$/.ivy2/cache/org.hamcrest/hamcrest-core/jars/hamcrest-core-1.3.jar!/"/>
        <root url="jar://$USER_HOME$/.ivy2/cache/org.openjdk.jol/jol-core/jars/jol-core-0.5.jar!/"/>
=======
        <root url="jar://$USER_HOME$/.ivy2/cache/org.apache.ant/ant/jars/ant-1.9.4.jar!/" />
        <root url="jar://$USER_HOME$/.ivy2/cache/org.apache.ant/ant-launcher/jars/ant-launcher-1.9.4.jar!/" />
        <root url="jar://$USER_HOME$/.ivy2/cache/org.scala-lang.modules/scala-asm/bundles/scala-asm-6.0.0-scala-1.jar!/" />
        <root url="jar://$USER_HOME$/.ivy2/cache/org.scala-lang.modules/scala-xml_2.12/bundles/scala-xml_2.12-1.0.6.jar!/" />
        <root url="jar://$USER_HOME$/.ivy2/cache/jline/jline/jars/jline-2.14.3.jar!/" />
        <root url="jar://$USER_HOME$/.ivy2/cache/org.scala-lang.modules/scala-partest_2.12/jars/scala-partest_2.12-1.1.1.jar!/" />
        <root url="jar://$USER_HOME$/.ivy2/cache/com.googlecode.java-diff-utils/diffutils/jars/diffutils-1.3.0.jar!/" />
        <root url="jar://$USER_HOME$/.ivy2/cache/org.scala-sbt/test-interface/jars/test-interface-1.0.jar!/" />
        <root url="jar://$USER_HOME$/.ivy2/cache/junit/junit/jars/junit-4.11.jar!/" />
        <root url="jar://$USER_HOME$/.ivy2/cache/org.hamcrest/hamcrest-core/jars/hamcrest-core-1.3.jar!/" />
        <root url="jar://$USER_HOME$/.ivy2/cache/org.openjdk.jol/jol-core/jars/jol-core-0.5.jar!/" />
>>>>>>> f57113eb
      </CLASSES>
      <JAVADOC/>
      <SOURCES/>
    </library>
    <library name="manual-deps">
      <CLASSES>
        <root url="jar://$USER_HOME$/.ivy2/cache/org.scala-lang/scala-library/jars/scala-library-2.13.0-M4.jar!/"/>
      </CLASSES>
      <JAVADOC/>
      <SOURCES/>
    </library>
    <library name="partest-deps">
      <CLASSES>
<<<<<<< HEAD
        <root url="jar://$USER_HOME$/.ivy2/cache/org.scala-lang.modules/scala-asm/bundles/scala-asm-6.2.0-scala-2.jar!/"/>
        <root url="jar://$USER_HOME$/.ivy2/cache/jline/jline/jars/jline-2.14.6.jar!/"/>
        <root url="jar://$USER_HOME$/.ivy2/cache/org.scala-sbt/test-interface/jars/test-interface-1.0.jar!/"/>
        <root url="jar://$USER_HOME$/.ivy2/cache/com.googlecode.java-diff-utils/diffutils/jars/diffutils-1.3.0.jar!/"/>
=======
        <root url="jar://$USER_HOME$/.ivy2/cache/org.apache.ant/ant/jars/ant-1.9.4.jar!/" />
        <root url="jar://$USER_HOME$/.ivy2/cache/org.apache.ant/ant-launcher/jars/ant-launcher-1.9.4.jar!/" />
        <root url="jar://$USER_HOME$/.ivy2/cache/org.scala-lang.modules/scala-asm/bundles/scala-asm-6.0.0-scala-1.jar!/" />
        <root url="jar://$USER_HOME$/.ivy2/cache/org.scala-lang.modules/scala-xml_2.12/bundles/scala-xml_2.12-1.0.6.jar!/" />
        <root url="jar://$USER_HOME$/.ivy2/cache/jline/jline/jars/jline-2.14.3.jar!/" />
        <root url="jar://$USER_HOME$/.ivy2/cache/org.scala-lang.modules/scala-partest_2.12/jars/scala-partest_2.12-1.1.1.jar!/" />
        <root url="jar://$USER_HOME$/.ivy2/cache/com.googlecode.java-diff-utils/diffutils/jars/diffutils-1.3.0.jar!/" />
        <root url="jar://$USER_HOME$/.ivy2/cache/org.scala-sbt/test-interface/jars/test-interface-1.0.jar!/" />
>>>>>>> f57113eb
      </CLASSES>
      <JAVADOC/>
      <SOURCES/>
    </library>
    <library name="partest-javaagent-deps">
      <CLASSES>
<<<<<<< HEAD
        <root url="jar://$USER_HOME$/.ivy2/cache/org.scala-lang.modules/scala-asm/bundles/scala-asm-6.2.0-scala-2.jar!/"/>
=======
        <root url="jar://$USER_HOME$/.ivy2/cache/org.scala-lang.modules/scala-asm/bundles/scala-asm-6.0.0-scala-1.jar!/" />
>>>>>>> f57113eb
      </CLASSES>
      <JAVADOC/>
      <SOURCES/>
    </library>
    <library name="repl-deps">
      <CLASSES>
<<<<<<< HEAD
        <root url="jar://$USER_HOME$/.ivy2/cache/org.scala-lang.modules/scala-asm/bundles/scala-asm-6.2.0-scala-2.jar!/"/>
        <root url="jar://$USER_HOME$/.ivy2/cache/jline/jline/jars/jline-2.14.6.jar!/"/>
=======
        <root url="jar://$USER_HOME$/.ivy2/cache/org.apache.ant/ant/jars/ant-1.9.4.jar!/" />
        <root url="jar://$USER_HOME$/.ivy2/cache/org.apache.ant/ant-launcher/jars/ant-launcher-1.9.4.jar!/" />
        <root url="jar://$USER_HOME$/.ivy2/cache/org.scala-lang.modules/scala-asm/bundles/scala-asm-6.0.0-scala-1.jar!/" />
        <root url="jar://$USER_HOME$/.ivy2/cache/org.scala-lang.modules/scala-xml_2.12/bundles/scala-xml_2.12-1.0.6.jar!/" />
>>>>>>> f57113eb
      </CLASSES>
      <JAVADOC/>
      <SOURCES/>
    </library>
    <library name="repl-frontend-deps">
      <CLASSES>
<<<<<<< HEAD
        <root url="jar://$USER_HOME$/.ivy2/cache/org.scala-lang.modules/scala-asm/bundles/scala-asm-6.2.0-scala-2.jar!/"/>
        <root url="jar://$USER_HOME$/.ivy2/cache/jline/jline/jars/jline-2.14.6.jar!/"/>
=======
        <root url="jar://$USER_HOME$/.ivy2/cache/org.apache.ant/ant/jars/ant-1.9.4.jar!/" />
        <root url="jar://$USER_HOME$/.ivy2/cache/org.apache.ant/ant-launcher/jars/ant-launcher-1.9.4.jar!/" />
        <root url="jar://$USER_HOME$/.ivy2/cache/org.scala-lang.modules/scala-asm/bundles/scala-asm-6.0.0-scala-1.jar!/" />
        <root url="jar://$USER_HOME$/.ivy2/cache/org.scala-lang.modules/scala-xml_2.12/bundles/scala-xml_2.12-1.0.6.jar!/" />
        <root url="jar://$USER_HOME$/.ivy2/cache/jline/jline/jars/jline-2.14.3.jar!/" />
>>>>>>> f57113eb
      </CLASSES>
      <JAVADOC/>
      <SOURCES/>
    </library>
    <library name="scala-build-deps">
      <CLASSES>
        <root url="jar://$USER_HOME$/.ivy2/cache/org.pantsbuild/jarjar/jars/jarjar-1.6.5.jar!/"/>
        <root url="jar://$USER_HOME$/.ivy2/cache/org.apache.ant/ant/jars/ant-1.9.9.jar!/"/>
        <root url="jar://$USER_HOME$/.ivy2/cache/org.apache.ant/ant-launcher/jars/ant-launcher-1.9.9.jar!/"/>
        <root url="jar://$USER_HOME$/.ivy2/cache/org.ow2.asm/asm/jars/asm-6.0.jar!/"/>
        <root url="jar://$USER_HOME$/.ivy2/cache/org.ow2.asm/asm-commons/jars/asm-commons-6.0.jar!/"/>
        <root url="jar://$USER_HOME$/.ivy2/cache/org.ow2.asm/asm-tree/jars/asm-tree-6.0.jar!/"/>
        <root url="jar://$USER_HOME$/.ivy2/cache/org.apache.maven/maven-plugin-api/jars/maven-plugin-api-3.3.9.jar!/"/>
        <root url="jar://$USER_HOME$/.ivy2/cache/org.apache.maven/maven-model/jars/maven-model-3.3.9.jar!/"/>
        <root url="jar://$USER_HOME$/.ivy2/cache/org.codehaus.plexus/plexus-utils/jars/plexus-utils-3.0.22.jar!/"/>
        <root url="jar://$USER_HOME$/.ivy2/cache/org.apache.commons/commons-lang3/jars/commons-lang3-3.4.jar!/"/>
        <root url="jar://$USER_HOME$/.ivy2/cache/org.apache.maven/maven-artifact/jars/maven-artifact-3.3.9.jar!/"/>
        <root url="jar://$USER_HOME$/.ivy2/cache/org.eclipse.sisu/org.eclipse.sisu.plexus/eclipse-plugins/org.eclipse.sisu.plexus-0.3.2.jar!/"/>
        <root url="jar://$USER_HOME$/.ivy2/cache/javax.enterprise/cdi-api/jars/cdi-api-1.0.jar!/"/>
        <root url="jar://$USER_HOME$/.ivy2/cache/javax.annotation/jsr250-api/jars/jsr250-api-1.0.jar!/"/>
        <root url="jar://$USER_HOME$/.ivy2/cache/javax.inject/javax.inject/jars/javax.inject-1.jar!/"/>
        <root url="jar://$USER_HOME$/.ivy2/cache/org.eclipse.sisu/org.eclipse.sisu.inject/eclipse-plugins/org.eclipse.sisu.inject-0.3.2.jar!/"/>
        <root url="jar://$USER_HOME$/.ivy2/cache/org.codehaus.plexus/plexus-component-annotations/jars/plexus-component-annotations-1.5.5.jar!/"/>
        <root url="jar://$USER_HOME$/.ivy2/cache/org.codehaus.plexus/plexus-classworlds/bundles/plexus-classworlds-2.5.2.jar!/"/>
        <root url="jar://$USER_HOME$/.ivy2/cache/biz.aQute.bnd/biz.aQute.bnd/jars/biz.aQute.bnd-2.4.1.jar!/"/>
        <root url="jar://$USER_HOME$/.ivy2/cache/scala_2.10/sbt_0.13/com.typesafe/sbt-mima-plugin/jars/sbt-mima-plugin-0.1.15.jar!/"/>
        <root url="jar://$USER_HOME$/.ivy2/cache/com.typesafe/mima-reporter_2.10/jars/mima-reporter_2.10-0.1.15.jar!/"/>
        <root url="jar://$USER_HOME$/.sbt/boot/scala-2.10.7/lib/scala-library.jar!/"/>
        <root url="jar://$USER_HOME$/.ivy2/cache/com.typesafe/mima-core_2.10/jars/mima-core_2.10-0.1.15.jar!/"/>
        <root url="jar://$USER_HOME$/.sbt/boot/scala-2.10.7/lib/scala-compiler.jar!/"/>
        <root url="jar://$USER_HOME$/.sbt/boot/scala-2.10.7/lib/scala-reflect.jar!/"/>
        <root url="jar://$USER_HOME$/.ivy2/cache/com.typesafe/config/bundles/config-1.0.0.jar!/"/>
        <root url="jar://$USER_HOME$/.ivy2/cache/org.eclipse.jgit/org.eclipse.jgit/jars/org.eclipse.jgit-4.6.0.201612231935-r.jar!/"/>
        <root url="jar://$USER_HOME$/.ivy2/cache/com.jcraft/jsch/jars/jsch-0.1.53.jar!/"/>
        <root url="jar://$USER_HOME$/.ivy2/cache/com.googlecode.javaewah/JavaEWAH/bundles/JavaEWAH-1.1.6.jar!/"/>
        <root url="jar://$USER_HOME$/.ivy2/cache/org.apache.httpcomponents/httpclient/jars/httpclient-4.3.6.jar!/"/>
        <root url="jar://$USER_HOME$/.ivy2/cache/org.apache.httpcomponents/httpcore/jars/httpcore-4.3.3.jar!/"/>
        <root url="jar://$USER_HOME$/.ivy2/cache/commons-logging/commons-logging/jars/commons-logging-1.1.3.jar!/"/>
        <root url="jar://$USER_HOME$/.ivy2/cache/commons-codec/commons-codec/jars/commons-codec-1.6.jar!/"/>
        <root url="jar://$USER_HOME$/.ivy2/cache/org.slf4j/slf4j-nop/jars/slf4j-nop-1.7.23.jar!/"/>
        <root url="jar://$USER_HOME$/.ivy2/cache/org.slf4j/slf4j-api/jars/slf4j-api-1.7.23.jar!/"/>
        <root url="jar://$USER_HOME$/.ivy2/cache/com.googlecode.java-diff-utils/diffutils/jars/diffutils-1.3.0.jar!/"/>
        <root url="jar://$USER_HOME$/.ivy2/cache/scala_2.10/sbt_0.13/pl.project13.scala/sbt-jmh/jars/sbt-jmh-0.3.3.jar!/"/>
        <root url="jar://$USER_HOME$/.ivy2/cache/pl.project13.scala/sbt-jmh-extras/jars/sbt-jmh-extras-0.3.3.jar!/"/>
        <root url="jar://$USER_HOME$/.ivy2/cache/org.openjdk.jmh/jmh-core/jars/jmh-core-1.20.jar!/"/>
        <root url="jar://$USER_HOME$/.ivy2/cache/net.sf.jopt-simple/jopt-simple/jars/jopt-simple-4.6.jar!/"/>
        <root url="jar://$USER_HOME$/.ivy2/cache/org.apache.commons/commons-math3/jars/commons-math3-3.2.jar!/"/>
        <root url="jar://$USER_HOME$/.ivy2/cache/org.openjdk.jmh/jmh-generator-bytecode/jars/jmh-generator-bytecode-1.20.jar!/"/>
        <root url="jar://$USER_HOME$/.ivy2/cache/org.openjdk.jmh/jmh-generator-reflection/jars/jmh-generator-reflection-1.20.jar!/"/>
        <root url="jar://$USER_HOME$/.ivy2/cache/org.openjdk.jmh/jmh-generator-asm/jars/jmh-generator-asm-1.20.jar!/"/>
        <root url="jar://$USER_HOME$/.ivy2/cache/org.scala-sbt/sbt/jars/sbt-0.13.17.jar!/"/>
        <root url="jar://$USER_HOME$/.ivy2/cache/org.scala-sbt/main/jars/main-0.13.17.jar!/"/>
        <root url="jar://$USER_HOME$/.ivy2/cache/org.scala-sbt/actions/jars/actions-0.13.17.jar!/"/>
        <root url="jar://$USER_HOME$/.ivy2/cache/org.scala-sbt/classpath/jars/classpath-0.13.17.jar!/"/>
        <root url="jar://$USER_HOME$/.ivy2/cache/org.scala-sbt/interface/jars/interface-0.13.17.jar!/"/>
        <root url="jar://$USER_HOME$/.ivy2/cache/org.scala-sbt/io/jars/io-0.13.17.jar!/"/>
        <root url="jar://$USER_HOME$/.ivy2/cache/org.scala-sbt/control/jars/control-0.13.17.jar!/"/>
        <root url="jar://$USER_HOME$/.ivy2/cache/org.scala-sbt/launcher-interface/jars/launcher-interface-1.0.1.jar!/"/>
        <root url="jar://$USER_HOME$/.ivy2/cache/org.scala-sbt/completion/jars/completion-0.13.17.jar!/"/>
        <root url="jar://$USER_HOME$/.ivy2/cache/org.scala-sbt/collections/jars/collections-0.13.17.jar!/"/>
        <root url="jar://$USER_HOME$/.ivy2/cache/jline/jline/jars/jline-2.14.5.jar!/"/>
        <root url="jar://$USER_HOME$/.ivy2/cache/org.scala-sbt/api/jars/api-0.13.17.jar!/"/>
        <root url="jar://$USER_HOME$/.ivy2/cache/org.scala-sbt/classfile/jars/classfile-0.13.17.jar!/"/>
        <root url="jar://$USER_HOME$/.ivy2/cache/org.scala-sbt/logging/jars/logging-0.13.17.jar!/"/>
        <root url="jar://$USER_HOME$/.ivy2/cache/org.scala-sbt/process/jars/process-0.13.17.jar!/"/>
        <root url="jar://$USER_HOME$/.ivy2/cache/org.scala-sbt/compiler-integration/jars/compiler-integration-0.13.17.jar!/"/>
        <root url="jar://$USER_HOME$/.ivy2/cache/org.scala-sbt/incremental-compiler/jars/incremental-compiler-0.13.17.jar!/"/>
        <root url="jar://$USER_HOME$/.ivy2/cache/org.scala-sbt/relation/jars/relation-0.13.17.jar!/"/>
        <root url="jar://$USER_HOME$/.ivy2/cache/org.scala-sbt/compile/jars/compile-0.13.17.jar!/"/>
        <root url="jar://$USER_HOME$/.ivy2/cache/org.scala-sbt/persist/jars/persist-0.13.17.jar!/"/>
        <root url="jar://$USER_HOME$/.ivy2/cache/org.scala-tools.sbinary/sbinary_2.10/jars/sbinary_2.10-0.4.2.jar!/"/>
        <root url="jar://$USER_HOME$/.ivy2/cache/org.scala-sbt/compiler-ivy-integration/jars/compiler-ivy-integration-0.13.17.jar!/"/>
        <root url="jar://$USER_HOME$/.ivy2/cache/org.scala-sbt/ivy/jars/ivy-0.13.17.jar!/"/>
        <root url="jar://$USER_HOME$/.ivy2/cache/org.scala-sbt/cross/jars/cross-0.13.17.jar!/"/>
        <root url="jar://$USER_HOME$/.ivy2/cache/org.scala-sbt.ivy/ivy/jars/ivy-2.3.0-sbt-b18f59ea3bc914a297bb6f1a4f7fb0ace399e310.jar!/"/>
        <root url="jar://$USER_HOME$/.ivy2/cache/org.scala-sbt/serialization_2.10/jars/serialization_2.10-0.1.2.jar!/"/>
        <root url="jar://$USER_HOME$/.ivy2/cache/org.scala-lang.modules/scala-pickling_2.10/jars/scala-pickling_2.10-0.10.1.jar!/"/>
        <root url="jar://$USER_HOME$/.ivy2/cache/org.scalamacros/quasiquotes_2.10/jars/quasiquotes_2.10-2.0.1.jar!/"/>
        <root url="jar://$USER_HOME$/.ivy2/cache/org.json4s/json4s-core_2.10/jars/json4s-core_2.10-3.2.10.jar!/"/>
        <root url="jar://$USER_HOME$/.ivy2/cache/org.json4s/json4s-ast_2.10/jars/json4s-ast_2.10-3.2.10.jar!/"/>
        <root url="jar://$USER_HOME$/.ivy2/cache/com.thoughtworks.paranamer/paranamer/jars/paranamer-2.6.jar!/"/>
        <root url="jar://$USER_HOME$/.ivy2/cache/org.spire-math/jawn-parser_2.10/jars/jawn-parser_2.10-0.6.0.jar!/"/>
        <root url="jar://$USER_HOME$/.ivy2/cache/org.spire-math/json4s-support_2.10/jars/json4s-support_2.10-0.6.0.jar!/"/>
        <root url="jar://$USER_HOME$/.ivy2/cache/org.scala-sbt/run/jars/run-0.13.17.jar!/"/>
        <root url="jar://$USER_HOME$/.ivy2/cache/org.scala-sbt/task-system/jars/task-system-0.13.17.jar!/"/>
        <root url="jar://$USER_HOME$/.ivy2/cache/org.scala-sbt/tasks/jars/tasks-0.13.17.jar!/"/>
        <root url="jar://$USER_HOME$/.ivy2/cache/org.scala-sbt/tracking/jars/tracking-0.13.17.jar!/"/>
        <root url="jar://$USER_HOME$/.ivy2/cache/org.scala-sbt/cache/jars/cache-0.13.17.jar!/"/>
        <root url="jar://$USER_HOME$/.ivy2/cache/org.scala-sbt/testing/jars/testing-0.13.17.jar!/"/>
        <root url="jar://$USER_HOME$/.ivy2/cache/org.scala-sbt/test-agent/jars/test-agent-0.13.17.jar!/"/>
        <root url="jar://$USER_HOME$/.ivy2/cache/org.scala-sbt/test-interface/jars/test-interface-1.0.jar!/"/>
        <root url="jar://$USER_HOME$/.ivy2/cache/org.scala-sbt/main-settings/jars/main-settings-0.13.17.jar!/"/>
        <root url="jar://$USER_HOME$/.ivy2/cache/org.scala-sbt/apply-macro/jars/apply-macro-0.13.17.jar!/"/>
        <root url="jar://$USER_HOME$/.ivy2/cache/org.scala-sbt/command/jars/command-0.13.17.jar!/"/>
        <root url="jar://$USER_HOME$/.ivy2/cache/org.scala-sbt/template-resolver/jars/template-resolver-0.1.jar!/"/>
        <root url="jar://$USER_HOME$/.ivy2/cache/org.scala-sbt/logic/jars/logic-0.13.17.jar!/"/>
        <root url="jar://$USER_HOME$/.ivy2/cache/org.scala-sbt/compiler-interface/jars/compiler-interface-0.13.17.jar!/"/>
      </CLASSES>
      <JAVADOC/>
      <SOURCES/>
    </library>
    <library name="scalacheck-src-deps">
      <CLASSES>
        <root url="jar://$USER_HOME$/.ivy2/cache/org.scala-sbt/test-interface/jars/test-interface-1.0.jar!/"/>
      </CLASSES>
      <JAVADOC/>
      <SOURCES/>
    </library>
    <library name="scalacheck-test-deps">
      <CLASSES>
<<<<<<< HEAD
        <root url="jar://$USER_HOME$/.ivy2/cache/org.scala-lang.modules/scala-asm/bundles/scala-asm-6.2.0-scala-2.jar!/"/>
        <root url="jar://$USER_HOME$/.ivy2/cache/jline/jline/jars/jline-2.14.6.jar!/"/>
        <root url="jar://$USER_HOME$/.ivy2/cache/org.scala-sbt/test-interface/jars/test-interface-1.0.jar!/"/>
=======
        <root url="jar://$USER_HOME$/.ivy2/cache/org.apache.ant/ant/jars/ant-1.9.4.jar!/" />
        <root url="jar://$USER_HOME$/.ivy2/cache/org.apache.ant/ant-launcher/jars/ant-launcher-1.9.4.jar!/" />
        <root url="jar://$USER_HOME$/.ivy2/cache/org.scala-lang.modules/scala-asm/bundles/scala-asm-6.0.0-scala-1.jar!/" />
        <root url="jar://$USER_HOME$/.ivy2/cache/org.scala-lang.modules/scala-xml_2.12/bundles/scala-xml_2.12-1.0.6.jar!/" />
>>>>>>> f57113eb
      </CLASSES>
      <JAVADOC/>
      <SOURCES/>
    </library>
    <library name="scaladoc-deps">
      <CLASSES>
<<<<<<< HEAD
        <root url="jar://$USER_HOME$/.ivy2/cache/org.scala-lang.modules/scala-asm/bundles/scala-asm-6.2.0-scala-2.jar!/"/>
        <root url="jar://$USER_HOME$/.ivy2/cache/jline/jline/jars/jline-2.14.6.jar!/"/>
=======
        <root url="jar://$USER_HOME$/.ivy2/cache/org.apache.ant/ant/jars/ant-1.9.4.jar!/" />
        <root url="jar://$USER_HOME$/.ivy2/cache/org.apache.ant/ant-launcher/jars/ant-launcher-1.9.4.jar!/" />
        <root url="jar://$USER_HOME$/.ivy2/cache/org.scala-lang.modules/scala-asm/bundles/scala-asm-6.0.0-scala-1.jar!/" />
        <root url="jar://$USER_HOME$/.ivy2/cache/org.scala-lang.modules/scala-xml_2.12/bundles/scala-xml_2.12-1.0.6.jar!/" />
>>>>>>> f57113eb
      </CLASSES>
      <JAVADOC/>
      <SOURCES/>
    </library>
    <library name="scalap-deps">
      <CLASSES>
<<<<<<< HEAD
        <root url="jar://$USER_HOME$/.ivy2/cache/org.scala-lang.modules/scala-asm/bundles/scala-asm-6.2.0-scala-2.jar!/"/>
        <root url="jar://$USER_HOME$/.ivy2/cache/jline/jline/jars/jline-2.14.6.jar!/"/>
=======
        <root url="jar://$USER_HOME$/.ivy2/cache/org.apache.ant/ant/jars/ant-1.9.4.jar!/" />
        <root url="jar://$USER_HOME$/.ivy2/cache/org.apache.ant/ant-launcher/jars/ant-launcher-1.9.4.jar!/" />
        <root url="jar://$USER_HOME$/.ivy2/cache/org.scala-lang.modules/scala-asm/bundles/scala-asm-6.0.0-scala-1.jar!/" />
        <root url="jar://$USER_HOME$/.ivy2/cache/org.scala-lang.modules/scala-xml_2.12/bundles/scala-xml_2.12-1.0.6.jar!/" />
>>>>>>> f57113eb
      </CLASSES>
      <JAVADOC/>
      <SOURCES/>
    </library>
    <library type="Scala" name="starr">
      <properties>
        <option value="Scala_2_12" name="languageLevel"/>
        <compiler-classpath>
          <root url="file://$USER_HOME$/.ivy2/cache/org.scala-lang/scala-library/jars/scala-library-2.13.0-M4.jar"/>
          <root url="file://$USER_HOME$/.ivy2/cache/org.scala-lang/scala-compiler/jars/scala-compiler-2.13.0-M4.jar"/>
          <root url="file://$USER_HOME$/.ivy2/cache/org.scala-lang/scala-reflect/jars/scala-reflect-2.13.0-M4.jar"/>
          <root url="file://$USER_HOME$/.ivy2/cache/jline/jline/jars/jline-2.14.6.jar"/>
        </compiler-classpath>
      </properties>
      <CLASSES/>
      <JAVADOC/>
      <SOURCES/>
    </library>
    <library name="test-deps">
      <CLASSES>
<<<<<<< HEAD
        <root url="jar://$USER_HOME$/.ivy2/cache/org.scala-lang.modules/scala-asm/bundles/scala-asm-6.2.0-scala-2.jar!/"/>
        <root url="jar://$USER_HOME$/.ivy2/cache/jline/jline/jars/jline-2.14.6.jar!/"/>
        <root url="jar://$USER_HOME$/.ivy2/cache/org.scala-sbt/test-interface/jars/test-interface-1.0.jar!/"/>
        <root url="jar://$USER_HOME$/.ivy2/cache/com.googlecode.java-diff-utils/diffutils/jars/diffutils-1.3.0.jar!/"/>
        <root url="jar://$USER_HOME$/.ivy2/cache/org.scala-lang.scala-sha-bootstrap.test.files.lib/annotations/jars/annotations-02fe2ed93766323a13f22c7a7e2ecdcd84259b6c.jar!/"/>
        <root url="jar://$USER_HOME$/.ivy2/cache/org.scala-lang.scala-sha-bootstrap.test.files.lib/enums/jars/enums-981392dbd1f727b152cd1c908c5fce60ad9d07f7.jar!/"/>
        <root url="jar://$USER_HOME$/.ivy2/cache/org.scala-lang.scala-sha-bootstrap.test.files.lib/genericNest/jars/genericNest-b1ec8a095cec4902b3609d74d274c04365c59c04.jar!/"/>
        <root url="jar://$USER_HOME$/.ivy2/cache/org.scala-lang.scala-sha-bootstrap.test.files.lib/jsoup-1.3.1/jars/jsoup-1.3.1-346d3dff4088839d6b4d163efa2892124039d216.jar!/"/>
        <root url="jar://$USER_HOME$/.ivy2/cache/org.scala-lang.scala-sha-bootstrap.test.files.lib/macro210/jars/macro210-3794ec22d9b27f2b179bd34e9b46db771b934ec3.jar!/"/>
        <root url="jar://$USER_HOME$/.ivy2/cache/org.scala-lang.scala-sha-bootstrap.test.files.lib/methvsfield/jars/methvsfield-be8454d5e7751b063ade201c225dcedefd252775.jar!/"/>
        <root url="jar://$USER_HOME$/.ivy2/cache/org.scala-lang.scala-sha-bootstrap.test.files.lib/nest/jars/nest-cd33e0a0ea249eb42363a2f8ba531186345ff68c.jar!/"/>
=======
        <root url="jar://$USER_HOME$/.ivy2/cache/org.apache.ant/ant/jars/ant-1.9.4.jar!/" />
        <root url="jar://$USER_HOME$/.ivy2/cache/org.apache.ant/ant-launcher/jars/ant-launcher-1.9.4.jar!/" />
        <root url="jar://$USER_HOME$/.ivy2/cache/org.scala-lang.modules/scala-asm/bundles/scala-asm-6.0.0-scala-1.jar!/" />
        <root url="jar://$USER_HOME$/.ivy2/cache/org.scala-lang.modules/scala-xml_2.12/bundles/scala-xml_2.12-1.0.6.jar!/" />
        <root url="jar://$USER_HOME$/.ivy2/cache/jline/jline/jars/jline-2.14.3.jar!/" />
        <root url="jar://$USER_HOME$/.ivy2/cache/org.scala-lang.modules/scala-partest_2.12/jars/scala-partest_2.12-1.1.1.jar!/" />
        <root url="jar://$USER_HOME$/.ivy2/cache/com.googlecode.java-diff-utils/diffutils/jars/diffutils-1.3.0.jar!/" />
        <root url="jar://$USER_HOME$/.ivy2/cache/org.scala-sbt/test-interface/jars/test-interface-1.0.jar!/" />
        <root url="jar://$USER_HOME$/.ivy2/cache/org.scala-lang.scala-sha-bootstrap.test.files.lib/annotations/jars/annotations-02fe2ed93766323a13f22c7a7e2ecdcd84259b6c.jar!/" />
        <root url="jar://$USER_HOME$/.ivy2/cache/org.scala-lang.scala-sha-bootstrap.test.files.lib/enums/jars/enums-981392dbd1f727b152cd1c908c5fce60ad9d07f7.jar!/" />
        <root url="jar://$USER_HOME$/.ivy2/cache/org.scala-lang.scala-sha-bootstrap.test.files.lib/genericNest/jars/genericNest-b1ec8a095cec4902b3609d74d274c04365c59c04.jar!/" />
        <root url="jar://$USER_HOME$/.ivy2/cache/org.scala-lang.scala-sha-bootstrap.test.files.lib/jsoup-1.3.1/jars/jsoup-1.3.1-346d3dff4088839d6b4d163efa2892124039d216.jar!/" />
        <root url="jar://$USER_HOME$/.ivy2/cache/org.scala-lang.scala-sha-bootstrap.test.files.lib/macro210/jars/macro210-3794ec22d9b27f2b179bd34e9b46db771b934ec3.jar!/" />
        <root url="jar://$USER_HOME$/.ivy2/cache/org.scala-lang.scala-sha-bootstrap.test.files.lib/methvsfield/jars/methvsfield-be8454d5e7751b063ade201c225dcedefd252775.jar!/" />
        <root url="jar://$USER_HOME$/.ivy2/cache/org.scala-lang.scala-sha-bootstrap.test.files.lib/nest/jars/nest-cd33e0a0ea249eb42363a2f8ba531186345ff68c.jar!/" />
>>>>>>> f57113eb
      </CLASSES>
      <JAVADOC/>
      <SOURCES/>
    </library>
  </component>
</project><|MERGE_RESOLUTION|>--- conflicted
+++ resolved
@@ -164,9 +164,9 @@
   </component>
   <component name="ProjectModuleManager">
     <modules>
-<<<<<<< HEAD
       <module filepath="$PROJECT_DIR$/benchmarks.iml" fileurl="file://$PROJECT_DIR$/benchmarks.iml"/>
       <module filepath="$PROJECT_DIR$/compiler.iml" fileurl="file://$PROJECT_DIR$/compiler.iml"/>
+      <module filepath="$PROJECT_DIR$/compilerOptionsExporter.iml" fileurl="file://$PROJECT_DIR$/compilerOptionsExporter.iml" />
       <module filepath="$PROJECT_DIR$/interactive.iml" fileurl="file://$PROJECT_DIR$/interactive.iml"/>
       <module filepath="$PROJECT_DIR$/junit.iml" fileurl="file://$PROJECT_DIR$/junit.iml"/>
       <module filepath="$PROJECT_DIR$/library.iml" fileurl="file://$PROJECT_DIR$/library.iml"/>
@@ -183,25 +183,6 @@
       <module filepath="$PROJECT_DIR$/scaladoc.iml" fileurl="file://$PROJECT_DIR$/scaladoc.iml"/>
       <module filepath="$PROJECT_DIR$/scalap.iml" fileurl="file://$PROJECT_DIR$/scalap.iml"/>
       <module filepath="$PROJECT_DIR$/test.iml" fileurl="file://$PROJECT_DIR$/test.iml"/>
-=======
-      <module fileurl="file://$PROJECT_DIR$/compiler.iml" filepath="$PROJECT_DIR$/compiler.iml" />
-      <module fileurl="file://$PROJECT_DIR$/compilerOptionsExporter.iml" filepath="$PROJECT_DIR$/compilerOptionsExporter.iml" />
-      <module fileurl="file://$PROJECT_DIR$/interactive.iml" filepath="$PROJECT_DIR$/interactive.iml" />
-      <module fileurl="file://$PROJECT_DIR$/junit.iml" filepath="$PROJECT_DIR$/junit.iml" />
-      <module fileurl="file://$PROJECT_DIR$/library.iml" filepath="$PROJECT_DIR$/library.iml" />
-      <module fileurl="file://$PROJECT_DIR$/manual.iml" filepath="$PROJECT_DIR$/manual.iml" />
-      <module fileurl="file://$PROJECT_DIR$/partest-extras.iml" filepath="$PROJECT_DIR$/partest-extras.iml" />
-      <module fileurl="file://$PROJECT_DIR$/partest-javaagent.iml" filepath="$PROJECT_DIR$/partest-javaagent.iml" />
-      <module fileurl="file://$PROJECT_DIR$/reflect.iml" filepath="$PROJECT_DIR$/reflect.iml" />
-      <module fileurl="file://$PROJECT_DIR$/repl.iml" filepath="$PROJECT_DIR$/repl.iml" />
-      <module fileurl="file://$PROJECT_DIR$/repl-jline.iml" filepath="$PROJECT_DIR$/repl-jline.iml" />
-      <module fileurl="file://$PROJECT_DIR$/scala.iml" filepath="$PROJECT_DIR$/scala.iml" />
-      <module fileurl="file://$PROJECT_DIR$/scala-build.iml" filepath="$PROJECT_DIR$/scala-build.iml" />
-      <module fileurl="file://$PROJECT_DIR$/scalacheck.iml" filepath="$PROJECT_DIR$/scalacheck.iml" />
-      <module fileurl="file://$PROJECT_DIR$/scaladoc.iml" filepath="$PROJECT_DIR$/scaladoc.iml" />
-      <module fileurl="file://$PROJECT_DIR$/scalap.iml" filepath="$PROJECT_DIR$/scalap.iml" />
-      <module fileurl="file://$PROJECT_DIR$/test.iml" filepath="$PROJECT_DIR$/test.iml" />
->>>>>>> f57113eb
     </modules>
   </component>
   <component project-jdk-type="JavaSDK" project-jdk-name="1.8" default="true" languageLevel="JDK_1_8" version="2" name="ProjectRootManager">
@@ -236,16 +217,8 @@
     </library>
     <library name="compiler-deps">
       <CLASSES>
-<<<<<<< HEAD
-        <root url="jar://$USER_HOME$/.ivy2/cache/org.scala-lang.modules/scala-asm/bundles/scala-asm-6.2.0-scala-2.jar!/"/>
-        <root url="jar://$USER_HOME$/.ivy2/cache/jline/jline/jars/jline-2.14.6.jar!/"/>
-=======
-        <root url="jar://$USER_HOME$/.ivy2/cache/org.apache.ant/ant/jars/ant-1.9.4.jar!/" />
-        <root url="jar://$USER_HOME$/.ivy2/cache/org.apache.ant/ant-launcher/jars/ant-launcher-1.9.4.jar!/" />
-        <root url="jar://$USER_HOME$/.ivy2/cache/org.scala-lang.modules/scala-asm/bundles/scala-asm-6.0.0-scala-1.jar!/" />
-        <root url="jar://$USER_HOME$/.ivy2/cache/org.scala-lang.modules/scala-xml_2.12/bundles/scala-xml_2.12-1.0.6.jar!/" />
-        <root url="jar://$USER_HOME$/.ivy2/cache/jline/jline/jars/jline-2.14.3.jar!/" />
->>>>>>> f57113eb
+        <root url="jar://$USER_HOME$/.ivy2/cache/org.scala-lang.modules/scala-asm/bundles/scala-asm-6.2.0-scala-2.jar!/"/>
+        <root url="jar://$USER_HOME$/.ivy2/cache/jline/jline/jars/jline-2.14.6.jar!/"/>
       </CLASSES>
       <JAVADOC/>
       <SOURCES/>
@@ -270,22 +243,14 @@
     </library>
     <library name="interactive-deps">
       <CLASSES>
-<<<<<<< HEAD
-        <root url="jar://$USER_HOME$/.ivy2/cache/org.scala-lang.modules/scala-asm/bundles/scala-asm-6.2.0-scala-2.jar!/"/>
-        <root url="jar://$USER_HOME$/.ivy2/cache/jline/jline/jars/jline-2.14.6.jar!/"/>
-=======
-        <root url="jar://$USER_HOME$/.ivy2/cache/org.apache.ant/ant/jars/ant-1.9.4.jar!/" />
-        <root url="jar://$USER_HOME$/.ivy2/cache/org.apache.ant/ant-launcher/jars/ant-launcher-1.9.4.jar!/" />
-        <root url="jar://$USER_HOME$/.ivy2/cache/org.scala-lang.modules/scala-asm/bundles/scala-asm-6.0.0-scala-1.jar!/" />
-        <root url="jar://$USER_HOME$/.ivy2/cache/org.scala-lang.modules/scala-xml_2.12/bundles/scala-xml_2.12-1.0.6.jar!/" />
->>>>>>> f57113eb
+        <root url="jar://$USER_HOME$/.ivy2/cache/org.scala-lang.modules/scala-asm/bundles/scala-asm-6.2.0-scala-2.jar!/"/>
+        <root url="jar://$USER_HOME$/.ivy2/cache/jline/jline/jars/jline-2.14.6.jar!/"/>
       </CLASSES>
       <JAVADOC/>
       <SOURCES/>
     </library>
     <library name="junit-deps">
       <CLASSES>
-<<<<<<< HEAD
         <root url="jar://$USER_HOME$/.ivy2/cache/org.scala-lang.modules/scala-asm/bundles/scala-asm-6.2.0-scala-2.jar!/"/>
         <root url="jar://$USER_HOME$/.ivy2/cache/jline/jline/jars/jline-2.14.6.jar!/"/>
         <root url="jar://$USER_HOME$/.ivy2/cache/org.scala-sbt/test-interface/jars/test-interface-1.0.jar!/"/>
@@ -293,19 +258,6 @@
         <root url="jar://$USER_HOME$/.ivy2/cache/junit/junit/jars/junit-4.11.jar!/"/>
         <root url="jar://$USER_HOME$/.ivy2/cache/org.hamcrest/hamcrest-core/jars/hamcrest-core-1.3.jar!/"/>
         <root url="jar://$USER_HOME$/.ivy2/cache/org.openjdk.jol/jol-core/jars/jol-core-0.5.jar!/"/>
-=======
-        <root url="jar://$USER_HOME$/.ivy2/cache/org.apache.ant/ant/jars/ant-1.9.4.jar!/" />
-        <root url="jar://$USER_HOME$/.ivy2/cache/org.apache.ant/ant-launcher/jars/ant-launcher-1.9.4.jar!/" />
-        <root url="jar://$USER_HOME$/.ivy2/cache/org.scala-lang.modules/scala-asm/bundles/scala-asm-6.0.0-scala-1.jar!/" />
-        <root url="jar://$USER_HOME$/.ivy2/cache/org.scala-lang.modules/scala-xml_2.12/bundles/scala-xml_2.12-1.0.6.jar!/" />
-        <root url="jar://$USER_HOME$/.ivy2/cache/jline/jline/jars/jline-2.14.3.jar!/" />
-        <root url="jar://$USER_HOME$/.ivy2/cache/org.scala-lang.modules/scala-partest_2.12/jars/scala-partest_2.12-1.1.1.jar!/" />
-        <root url="jar://$USER_HOME$/.ivy2/cache/com.googlecode.java-diff-utils/diffutils/jars/diffutils-1.3.0.jar!/" />
-        <root url="jar://$USER_HOME$/.ivy2/cache/org.scala-sbt/test-interface/jars/test-interface-1.0.jar!/" />
-        <root url="jar://$USER_HOME$/.ivy2/cache/junit/junit/jars/junit-4.11.jar!/" />
-        <root url="jar://$USER_HOME$/.ivy2/cache/org.hamcrest/hamcrest-core/jars/hamcrest-core-1.3.jar!/" />
-        <root url="jar://$USER_HOME$/.ivy2/cache/org.openjdk.jol/jol-core/jars/jol-core-0.5.jar!/" />
->>>>>>> f57113eb
       </CLASSES>
       <JAVADOC/>
       <SOURCES/>
@@ -319,63 +271,33 @@
     </library>
     <library name="partest-deps">
       <CLASSES>
-<<<<<<< HEAD
         <root url="jar://$USER_HOME$/.ivy2/cache/org.scala-lang.modules/scala-asm/bundles/scala-asm-6.2.0-scala-2.jar!/"/>
         <root url="jar://$USER_HOME$/.ivy2/cache/jline/jline/jars/jline-2.14.6.jar!/"/>
         <root url="jar://$USER_HOME$/.ivy2/cache/org.scala-sbt/test-interface/jars/test-interface-1.0.jar!/"/>
         <root url="jar://$USER_HOME$/.ivy2/cache/com.googlecode.java-diff-utils/diffutils/jars/diffutils-1.3.0.jar!/"/>
-=======
-        <root url="jar://$USER_HOME$/.ivy2/cache/org.apache.ant/ant/jars/ant-1.9.4.jar!/" />
-        <root url="jar://$USER_HOME$/.ivy2/cache/org.apache.ant/ant-launcher/jars/ant-launcher-1.9.4.jar!/" />
-        <root url="jar://$USER_HOME$/.ivy2/cache/org.scala-lang.modules/scala-asm/bundles/scala-asm-6.0.0-scala-1.jar!/" />
-        <root url="jar://$USER_HOME$/.ivy2/cache/org.scala-lang.modules/scala-xml_2.12/bundles/scala-xml_2.12-1.0.6.jar!/" />
-        <root url="jar://$USER_HOME$/.ivy2/cache/jline/jline/jars/jline-2.14.3.jar!/" />
-        <root url="jar://$USER_HOME$/.ivy2/cache/org.scala-lang.modules/scala-partest_2.12/jars/scala-partest_2.12-1.1.1.jar!/" />
-        <root url="jar://$USER_HOME$/.ivy2/cache/com.googlecode.java-diff-utils/diffutils/jars/diffutils-1.3.0.jar!/" />
-        <root url="jar://$USER_HOME$/.ivy2/cache/org.scala-sbt/test-interface/jars/test-interface-1.0.jar!/" />
->>>>>>> f57113eb
       </CLASSES>
       <JAVADOC/>
       <SOURCES/>
     </library>
     <library name="partest-javaagent-deps">
       <CLASSES>
-<<<<<<< HEAD
-        <root url="jar://$USER_HOME$/.ivy2/cache/org.scala-lang.modules/scala-asm/bundles/scala-asm-6.2.0-scala-2.jar!/"/>
-=======
-        <root url="jar://$USER_HOME$/.ivy2/cache/org.scala-lang.modules/scala-asm/bundles/scala-asm-6.0.0-scala-1.jar!/" />
->>>>>>> f57113eb
+        <root url="jar://$USER_HOME$/.ivy2/cache/org.scala-lang.modules/scala-asm/bundles/scala-asm-6.2.0-scala-2.jar!/"/>
       </CLASSES>
       <JAVADOC/>
       <SOURCES/>
     </library>
     <library name="repl-deps">
       <CLASSES>
-<<<<<<< HEAD
-        <root url="jar://$USER_HOME$/.ivy2/cache/org.scala-lang.modules/scala-asm/bundles/scala-asm-6.2.0-scala-2.jar!/"/>
-        <root url="jar://$USER_HOME$/.ivy2/cache/jline/jline/jars/jline-2.14.6.jar!/"/>
-=======
-        <root url="jar://$USER_HOME$/.ivy2/cache/org.apache.ant/ant/jars/ant-1.9.4.jar!/" />
-        <root url="jar://$USER_HOME$/.ivy2/cache/org.apache.ant/ant-launcher/jars/ant-launcher-1.9.4.jar!/" />
-        <root url="jar://$USER_HOME$/.ivy2/cache/org.scala-lang.modules/scala-asm/bundles/scala-asm-6.0.0-scala-1.jar!/" />
-        <root url="jar://$USER_HOME$/.ivy2/cache/org.scala-lang.modules/scala-xml_2.12/bundles/scala-xml_2.12-1.0.6.jar!/" />
->>>>>>> f57113eb
+        <root url="jar://$USER_HOME$/.ivy2/cache/org.scala-lang.modules/scala-asm/bundles/scala-asm-6.2.0-scala-2.jar!/"/>
+        <root url="jar://$USER_HOME$/.ivy2/cache/jline/jline/jars/jline-2.14.6.jar!/"/>
       </CLASSES>
       <JAVADOC/>
       <SOURCES/>
     </library>
     <library name="repl-frontend-deps">
       <CLASSES>
-<<<<<<< HEAD
-        <root url="jar://$USER_HOME$/.ivy2/cache/org.scala-lang.modules/scala-asm/bundles/scala-asm-6.2.0-scala-2.jar!/"/>
-        <root url="jar://$USER_HOME$/.ivy2/cache/jline/jline/jars/jline-2.14.6.jar!/"/>
-=======
-        <root url="jar://$USER_HOME$/.ivy2/cache/org.apache.ant/ant/jars/ant-1.9.4.jar!/" />
-        <root url="jar://$USER_HOME$/.ivy2/cache/org.apache.ant/ant-launcher/jars/ant-launcher-1.9.4.jar!/" />
-        <root url="jar://$USER_HOME$/.ivy2/cache/org.scala-lang.modules/scala-asm/bundles/scala-asm-6.0.0-scala-1.jar!/" />
-        <root url="jar://$USER_HOME$/.ivy2/cache/org.scala-lang.modules/scala-xml_2.12/bundles/scala-xml_2.12-1.0.6.jar!/" />
-        <root url="jar://$USER_HOME$/.ivy2/cache/jline/jline/jars/jline-2.14.3.jar!/" />
->>>>>>> f57113eb
+        <root url="jar://$USER_HOME$/.ivy2/cache/org.scala-lang.modules/scala-asm/bundles/scala-asm-6.2.0-scala-2.jar!/"/>
+        <root url="jar://$USER_HOME$/.ivy2/cache/jline/jline/jars/jline-2.14.6.jar!/"/>
       </CLASSES>
       <JAVADOC/>
       <SOURCES/>
@@ -486,46 +408,25 @@
     </library>
     <library name="scalacheck-test-deps">
       <CLASSES>
-<<<<<<< HEAD
-        <root url="jar://$USER_HOME$/.ivy2/cache/org.scala-lang.modules/scala-asm/bundles/scala-asm-6.2.0-scala-2.jar!/"/>
-        <root url="jar://$USER_HOME$/.ivy2/cache/jline/jline/jars/jline-2.14.6.jar!/"/>
-        <root url="jar://$USER_HOME$/.ivy2/cache/org.scala-sbt/test-interface/jars/test-interface-1.0.jar!/"/>
-=======
-        <root url="jar://$USER_HOME$/.ivy2/cache/org.apache.ant/ant/jars/ant-1.9.4.jar!/" />
-        <root url="jar://$USER_HOME$/.ivy2/cache/org.apache.ant/ant-launcher/jars/ant-launcher-1.9.4.jar!/" />
-        <root url="jar://$USER_HOME$/.ivy2/cache/org.scala-lang.modules/scala-asm/bundles/scala-asm-6.0.0-scala-1.jar!/" />
-        <root url="jar://$USER_HOME$/.ivy2/cache/org.scala-lang.modules/scala-xml_2.12/bundles/scala-xml_2.12-1.0.6.jar!/" />
->>>>>>> f57113eb
+        <root url="jar://$USER_HOME$/.ivy2/cache/org.scala-lang.modules/scala-asm/bundles/scala-asm-6.2.0-scala-2.jar!/"/>
+        <root url="jar://$USER_HOME$/.ivy2/cache/jline/jline/jars/jline-2.14.6.jar!/"/>
+        <root url="jar://$USER_HOME$/.ivy2/cache/org.scala-sbt/test-interface/jars/test-interface-1.0.jar!/"/>
       </CLASSES>
       <JAVADOC/>
       <SOURCES/>
     </library>
     <library name="scaladoc-deps">
       <CLASSES>
-<<<<<<< HEAD
-        <root url="jar://$USER_HOME$/.ivy2/cache/org.scala-lang.modules/scala-asm/bundles/scala-asm-6.2.0-scala-2.jar!/"/>
-        <root url="jar://$USER_HOME$/.ivy2/cache/jline/jline/jars/jline-2.14.6.jar!/"/>
-=======
-        <root url="jar://$USER_HOME$/.ivy2/cache/org.apache.ant/ant/jars/ant-1.9.4.jar!/" />
-        <root url="jar://$USER_HOME$/.ivy2/cache/org.apache.ant/ant-launcher/jars/ant-launcher-1.9.4.jar!/" />
-        <root url="jar://$USER_HOME$/.ivy2/cache/org.scala-lang.modules/scala-asm/bundles/scala-asm-6.0.0-scala-1.jar!/" />
-        <root url="jar://$USER_HOME$/.ivy2/cache/org.scala-lang.modules/scala-xml_2.12/bundles/scala-xml_2.12-1.0.6.jar!/" />
->>>>>>> f57113eb
+        <root url="jar://$USER_HOME$/.ivy2/cache/org.scala-lang.modules/scala-asm/bundles/scala-asm-6.2.0-scala-2.jar!/"/>
+        <root url="jar://$USER_HOME$/.ivy2/cache/jline/jline/jars/jline-2.14.6.jar!/"/>
       </CLASSES>
       <JAVADOC/>
       <SOURCES/>
     </library>
     <library name="scalap-deps">
       <CLASSES>
-<<<<<<< HEAD
-        <root url="jar://$USER_HOME$/.ivy2/cache/org.scala-lang.modules/scala-asm/bundles/scala-asm-6.2.0-scala-2.jar!/"/>
-        <root url="jar://$USER_HOME$/.ivy2/cache/jline/jline/jars/jline-2.14.6.jar!/"/>
-=======
-        <root url="jar://$USER_HOME$/.ivy2/cache/org.apache.ant/ant/jars/ant-1.9.4.jar!/" />
-        <root url="jar://$USER_HOME$/.ivy2/cache/org.apache.ant/ant-launcher/jars/ant-launcher-1.9.4.jar!/" />
-        <root url="jar://$USER_HOME$/.ivy2/cache/org.scala-lang.modules/scala-asm/bundles/scala-asm-6.0.0-scala-1.jar!/" />
-        <root url="jar://$USER_HOME$/.ivy2/cache/org.scala-lang.modules/scala-xml_2.12/bundles/scala-xml_2.12-1.0.6.jar!/" />
->>>>>>> f57113eb
+        <root url="jar://$USER_HOME$/.ivy2/cache/org.scala-lang.modules/scala-asm/bundles/scala-asm-6.2.0-scala-2.jar!/"/>
+        <root url="jar://$USER_HOME$/.ivy2/cache/jline/jline/jars/jline-2.14.6.jar!/"/>
       </CLASSES>
       <JAVADOC/>
       <SOURCES/>
@@ -546,7 +447,6 @@
     </library>
     <library name="test-deps">
       <CLASSES>
-<<<<<<< HEAD
         <root url="jar://$USER_HOME$/.ivy2/cache/org.scala-lang.modules/scala-asm/bundles/scala-asm-6.2.0-scala-2.jar!/"/>
         <root url="jar://$USER_HOME$/.ivy2/cache/jline/jline/jars/jline-2.14.6.jar!/"/>
         <root url="jar://$USER_HOME$/.ivy2/cache/org.scala-sbt/test-interface/jars/test-interface-1.0.jar!/"/>
@@ -558,23 +458,6 @@
         <root url="jar://$USER_HOME$/.ivy2/cache/org.scala-lang.scala-sha-bootstrap.test.files.lib/macro210/jars/macro210-3794ec22d9b27f2b179bd34e9b46db771b934ec3.jar!/"/>
         <root url="jar://$USER_HOME$/.ivy2/cache/org.scala-lang.scala-sha-bootstrap.test.files.lib/methvsfield/jars/methvsfield-be8454d5e7751b063ade201c225dcedefd252775.jar!/"/>
         <root url="jar://$USER_HOME$/.ivy2/cache/org.scala-lang.scala-sha-bootstrap.test.files.lib/nest/jars/nest-cd33e0a0ea249eb42363a2f8ba531186345ff68c.jar!/"/>
-=======
-        <root url="jar://$USER_HOME$/.ivy2/cache/org.apache.ant/ant/jars/ant-1.9.4.jar!/" />
-        <root url="jar://$USER_HOME$/.ivy2/cache/org.apache.ant/ant-launcher/jars/ant-launcher-1.9.4.jar!/" />
-        <root url="jar://$USER_HOME$/.ivy2/cache/org.scala-lang.modules/scala-asm/bundles/scala-asm-6.0.0-scala-1.jar!/" />
-        <root url="jar://$USER_HOME$/.ivy2/cache/org.scala-lang.modules/scala-xml_2.12/bundles/scala-xml_2.12-1.0.6.jar!/" />
-        <root url="jar://$USER_HOME$/.ivy2/cache/jline/jline/jars/jline-2.14.3.jar!/" />
-        <root url="jar://$USER_HOME$/.ivy2/cache/org.scala-lang.modules/scala-partest_2.12/jars/scala-partest_2.12-1.1.1.jar!/" />
-        <root url="jar://$USER_HOME$/.ivy2/cache/com.googlecode.java-diff-utils/diffutils/jars/diffutils-1.3.0.jar!/" />
-        <root url="jar://$USER_HOME$/.ivy2/cache/org.scala-sbt/test-interface/jars/test-interface-1.0.jar!/" />
-        <root url="jar://$USER_HOME$/.ivy2/cache/org.scala-lang.scala-sha-bootstrap.test.files.lib/annotations/jars/annotations-02fe2ed93766323a13f22c7a7e2ecdcd84259b6c.jar!/" />
-        <root url="jar://$USER_HOME$/.ivy2/cache/org.scala-lang.scala-sha-bootstrap.test.files.lib/enums/jars/enums-981392dbd1f727b152cd1c908c5fce60ad9d07f7.jar!/" />
-        <root url="jar://$USER_HOME$/.ivy2/cache/org.scala-lang.scala-sha-bootstrap.test.files.lib/genericNest/jars/genericNest-b1ec8a095cec4902b3609d74d274c04365c59c04.jar!/" />
-        <root url="jar://$USER_HOME$/.ivy2/cache/org.scala-lang.scala-sha-bootstrap.test.files.lib/jsoup-1.3.1/jars/jsoup-1.3.1-346d3dff4088839d6b4d163efa2892124039d216.jar!/" />
-        <root url="jar://$USER_HOME$/.ivy2/cache/org.scala-lang.scala-sha-bootstrap.test.files.lib/macro210/jars/macro210-3794ec22d9b27f2b179bd34e9b46db771b934ec3.jar!/" />
-        <root url="jar://$USER_HOME$/.ivy2/cache/org.scala-lang.scala-sha-bootstrap.test.files.lib/methvsfield/jars/methvsfield-be8454d5e7751b063ade201c225dcedefd252775.jar!/" />
-        <root url="jar://$USER_HOME$/.ivy2/cache/org.scala-lang.scala-sha-bootstrap.test.files.lib/nest/jars/nest-cd33e0a0ea249eb42363a2f8ba531186345ff68c.jar!/" />
->>>>>>> f57113eb
       </CLASSES>
       <JAVADOC/>
       <SOURCES/>
