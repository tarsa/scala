--- conflicted
+++ resolved
@@ -1069,11 +1069,7 @@
 The expression $e$ may be omitted. The return expression
 `return` is type-checked and evaluated as if it were `return ()`.
 
-<<<<<<< HEAD
-Returning from the method from withing a nested function may be
-=======
 Returning from the method from within a nested function may be
->>>>>>> ed508872
 implemented by throwing and catching a
 `scala.runtime.NonLocalReturnException`. Any exception catches
 between the point of return and the enclosing methods might see
