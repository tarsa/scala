--- conflicted
+++ resolved
@@ -1,9 +1,5 @@
 # Scala version used for bootstrapping (see README.md)
-<<<<<<< HEAD
 starr.version=2.13.0-M4-pre-20d3c21
-=======
-starr.version=2.12.6
->>>>>>> ed508872
 
 # The scala.binary.version determines how modules are resolved. It is set as follows:
 #  - After 2.x.0 is released, the binary version is 2.x
